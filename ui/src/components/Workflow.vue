<template>
  <h3>Steps</h3>
  <v-expansion-panels title="Steps">
    <v-expansion-panel v-for="(value, key) in steps" :key="key">
      <v-expansion-panel-title>
        <h4>{{ value.name }}</h4>
      </v-expansion-panel-title>
      <v-expansion-panel-text>
        <b>Description</b>: {{ value.comment }} <br>
        <b> Node</b>: {{ value.node }} <br>
        <b>Node Action</b>: {{ value.action }} <br>
        <b>Args</b>: <v-list>
          <v-list-item v-for="(arg_value, arg_key) in value.args" :key="arg_key">
            <b>{{ arg_key }}</b>: {{ arg_value }}
          </v-list-item>
        </v-list>
        <div v-if="!(value.start_time == '') && !(value.start_time == null)"><b>Start Time</b>: {{ value.start_time }}
        </div>
        <div v-if="!(value.end_time == '') && !(value.end_time == null)"><b>End Time</b>: {{ value.end_time }}</div>
        <div v-if="!(value.result == '') && !(value.result == null)"><b>Status</b>: {{
          value.result.status }} <br>
          <div v-if="!(Object.values(value.result.datapoints).length == 0)"> <b>Datapoints:</b><br>
            <v-data-table :headers="data_headers" :items="Object.values(value.result.datapoints)">
              <template v-slot:item="{ item }: { item: any }">
                <tr>
                  <td>{{ item.label }}</td>
                  <td>{{ item.data_type }}</td>
                  <td v-if="item.data_type == 'file'"><v-btn @click="trydownload(item._id, item.label)">Download</v-btn>
                  </td>
                  <td v-if="item.data_type == 'json'">
                    <VueJsonPretty :data="item.value" />
                  </td>

                </tr>
              </template>
            </v-data-table>
          </div>
          <div v-if="!(value.result.errors == null)"><b>Errors:</b> {{ value.result.errors }}</div>
        </div>
      </v-expansion-panel-text>
    </v-expansion-panel>
  </v-expansion-panels>
  <h3>Details</h3>
  <vue-json-pretty :data="wf" :deep="1"></vue-json-pretty>
</template>

<script setup lang="ts">
import { ref, watch } from 'vue';
import VueJsonPretty from 'vue-json-pretty';
import { VDataTable } from 'vuetify/components';
const props = defineProps(['steps', 'wf'])
import {urls} from "@/store"

const test = ref()
test.value = {}
const data_headers = [
  { title: 'Label', key: 'label' },
  { title: 'Type', key: 'type' },
  { title: 'Value', key: 'value' },


]
<<<<<<< HEAD

=======
watch (() => props.steps, async(newSteps) => {
  const tmp: Record<string, Record<string, any>> = {}
  for (const step of newSteps) {
    tmp[step.step_id] = {}
    if (step.result?.data) {
      for (const [label, datapointId] of Object.entries(step.result.data)) {
        try { const resp = await fetch(urls.value["data_server_url"] + "datapoint/" + datapointId)
          const val = await resp.json()
          const key = val.datapoint_id ?? val._id
          if (!key) { console.warn("No valid ID found", val)
            continue
          }
          tmp[step.step_id][key] = val;
        } catch (err) { console.error("Failed to fetch datapoint", datapointId, err)}
    }}}
  test.value = tmp;
  console.log(test.value)
  },
  { immediate: true, deep: false}
)
>>>>>>> 9da77621

const forceFileDownload = (val: any, title: any) => {
  console.log(title)
  const url = window.URL.createObjectURL(new Blob([val]))
  const link = document.createElement('a')
  link.href = url
  link.setAttribute('download', title)
  document.body.appendChild(link)
  link.click()
}

async function trydownload(id: string, label: string) {
  let val = await (await fetch(urls.value["data_server_url"].concat('datapoint/').concat(id).concat('/value'))).blob()
  forceFileDownload(val, label)
}
</script><|MERGE_RESOLUTION|>--- conflicted
+++ resolved
@@ -60,30 +60,7 @@
 
 
 ]
-<<<<<<< HEAD
 
-=======
-watch (() => props.steps, async(newSteps) => {
-  const tmp: Record<string, Record<string, any>> = {}
-  for (const step of newSteps) {
-    tmp[step.step_id] = {}
-    if (step.result?.data) {
-      for (const [label, datapointId] of Object.entries(step.result.data)) {
-        try { const resp = await fetch(urls.value["data_server_url"] + "datapoint/" + datapointId)
-          const val = await resp.json()
-          const key = val.datapoint_id ?? val._id
-          if (!key) { console.warn("No valid ID found", val)
-            continue
-          }
-          tmp[step.step_id][key] = val;
-        } catch (err) { console.error("Failed to fetch datapoint", datapointId, err)}
-    }}}
-  test.value = tmp;
-  console.log(test.value)
-  },
-  { immediate: true, deep: false}
-)
->>>>>>> 9da77621
 
 const forceFileDownload = (val: any, title: any) => {
   console.log(title)
