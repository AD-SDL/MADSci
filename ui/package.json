{
  "name": "squid_dashboard",
<<<<<<< HEAD
  "version": "0.5.0-rc.3",
=======
  "version": "0.5.3",
>>>>>>> c1e38b5e
  "license": "MIT",
  "scripts": {
    "dev": "cross-env NODE_OPTIONS='--no-warnings' vite",
    "build": "vue-tsc --noEmit && vite build",
    "preview": "vite preview"
  },
  "dependencies": {
    "@mdi/font": "7.0.96",
    "@wdns/vuetify-drilldown-table": "^1.1.5",
    "http-server": "^14.1.1",
    "js-yaml": "^4.1.0",
    "json-schema-to-typescript": "^15.0.4",
    "roboto-fontface": "*",
    "vue": "^3.3.0",
    "vue-json-pretty": "^2.4.0",
    "vue-select": "^4.0.0-beta.6",
    "vuetify": "^3.6.0",
    "primevue": "^3.53.0",
    "primeicons": "^6.0.1"
  },
  "devDependencies": {
    "@babel/types": "^7.23.0",
    "@rushstack/eslint-patch": "^1.10.3",
    "@types/js-yaml": "^4.0.9",
    "@types/node": "^20.10.0",
    "@types/vue-select": "^3.16.8",
    "@typescript-eslint/eslint-plugin": "^7.15.0",
    "@typescript-eslint/parser": "^7.15.0",
    "@vitejs/plugin-vue": "^4.5.0",
    "@vue/eslint-config-prettier": "^9.0.0",
    "@vue/eslint-config-typescript": "^13.0.0",
    "cross-env": "^7.0.3",
    "prettier": "^3.3.2",
    "sass": "^1.69.0",
    "typescript": "~5.4.0",
    "typescript-eslint": "^7.15.0",
    "unplugin-fonts": "^1.1.0",
    "unplugin-vue-components": "^0.26.0",
    "vite": "^5.0.0",
    "vite-plugin-vuetify": "^2.0.0",
    "vue-tsc": "^1.0.0",
    "vue3-clipboard": "^1.0.0"
  }
}<|MERGE_RESOLUTION|>--- conflicted
+++ resolved
@@ -1,10 +1,6 @@
 {
   "name": "squid_dashboard",
-<<<<<<< HEAD
-  "version": "0.5.0-rc.3",
-=======
   "version": "0.5.3",
->>>>>>> c1e38b5e
   "license": "MIT",
   "scripts": {
     "dev": "cross-env NODE_OPTIONS='--no-warnings' vite",
