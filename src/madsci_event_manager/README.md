--- conflicted
+++ resolved
@@ -83,7 +83,6 @@
 
 You can configure Email Alerts by setting up an `EmailAlertsConfig` (`madsci.common.types.event_types.EmailAlertsConfig`) in the `email_alerts` field of your `EventManagerSettings`.
 
-<<<<<<< HEAD
 ## Database Migration Tools
 
 MADSci Event Manager includes automated MongoDB migration tools that handle schema changes and version tracking for the event management system.
@@ -160,7 +159,6 @@
 - MongoDB server running and accessible
 - MongoDB tools (`mongodump`, `mongorestore`) installed
 - Appropriate database permissions for the specified user
-=======
 ## API Reference
 
 The Event Manager provides a REST API for logging and querying events. The API is available at `http://localhost:8001` by default.
@@ -261,5 +259,4 @@
    ```bash
    export EVENT_DB_URL="mongodb://localhost:27017"
    export EVENT_COLLECTION_NAME="madsci_events"
-   ```
->>>>>>> c1e38b5e
+   ```