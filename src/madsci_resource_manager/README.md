--- conflicted
+++ resolved
@@ -926,81 +926,6 @@
 - The query returns all direct ancestors and recursively traverses all descendants
 - Use sparingly for very large resource trees with many nested levels
 
-<<<<<<< HEAD
-**Examples**: See [example_lab/](../../example_lab/) for complete resource management workflows integrated with laboratory operations.
-
-## Database Migration Tools
-
-MADSci includes automated database migration tools that handle schema changes and version tracking for the resource management system.
-
-### Features
-
-- **Version Compatibility Checking**: Automatically detects mismatches between MADSci package version and database schema version
-- **Automated Backup**: Creates PostgreSQL dumps before applying migrations to enable rollback on failure
-- **Schema Migration**: Uses Alembic to generate and apply database schema changes
-- **Type Conversion Safety**: Automatically handles PostgreSQL type conversions (e.g., VARCHAR to FLOAT) with safe SQL transformations
-- **Location Independence**: Can be run from any directory while finding its own configuration files
-
-### Usage
-
-#### Standard Usage
-```bash
-# Run migration to current MADSci version
-python -m madsci.resource_manager.migration_tool --db-url 'postgresql://user:pass@localhost:5432/resources'
-
-# Migrate to specific version
-python -m madsci.resource_manager.migration_tool --target-version 1.0.0
-
-# Create backup only
-python -m madsci.resource_manager.migration_tool --backup-only
-
-# Restore from backup
-python -m madsci.resource_manager.migration_tool --restore-from /path/to/backup.sql
-
-# Generate new migration file
-python -m madsci.resource_manager.migration_tool --generate-migration "Add new feature"
-```
-
-#### Docker Usage
-When running in Docker containers, use docker-compose to execute migration commands:
-
-```bash
-# Run migration to current MADSci version in Docker
-docker-compose run --rm -v $(pwd)/src:/home/madsci/MADSci/src resource-manager python -m madsci.resource_manager.migration_tool --db-url 'postgresql://user:pass@postgres:5432/resources'
-
-# Migrate to specific version in Docker
-docker-compose run --rm -v $(pwd)/src:/home/madsci/MADSci/src resource-manager python -m madsci.resource_manager.migration_tool --db-url 'postgresql://user:pass@postgres:5432/resources' --target-version 1.0.0
-
-# Create backup only in Docker
-docker-compose run --rm -v $(pwd)/src:/home/madsci/MADSci/src resource-manager python -m madsci.resource_manager.migration_tool --db-url 'postgresql://user:pass@postgres:5432/resources' --backup-only
-
-# Generate new migration file in Docker
-docker-compose run --rm -v $(pwd)/src:/home/madsci/MADSci/src resource-manager python -m madsci.resource_manager.migration_tool --db-url 'postgresql://user:pass@postgres:5432/resources' --generate-migration "Add new feature"
-```
-
-### Server Integration
-
-The Resource Manager server automatically checks for version compatibility on startup. If a mismatch is detected, the server will refuse to start and display migration instructions:
-
-```bash
-DATABASE MIGRATION REQUIRED! SERVER STARTUP ABORTED!
-The database schema version does not match the MADSci package version.
-To resolve this issue, run the migration tool and restart the server.
-```
-
-### Backup Location
-
-Backups are stored in `.madsci/postgresql/backups/` with timestamped filenames:
-- Format: `resources_backup_YYYYMMDD_HHMMSS.sql`
-- Can be restored using the `--restore-from` option
-
-### Requirements
-
-- PostgreSQL server running and accessible
-- PostgreSQL tools (`pg_dump`, `pg_restore`, `psql`) installed
-- Appropriate database permissions for the specified user
-- Alembic for schema migration management
-=======
 ## Performance Optimization
 
 ### Database Performance
@@ -1406,4 +1331,75 @@
 ```
 
 **Examples**: See [example_lab/](../../example_lab/) for complete resource management workflows integrated with laboratory operations.
->>>>>>> c1e38b5e
+
+## Database Migration Tools
+
+MADSci includes automated database migration tools that handle schema changes and version tracking for the resource management system.
+
+### Features
+
+- **Version Compatibility Checking**: Automatically detects mismatches between MADSci package version and database schema version
+- **Automated Backup**: Creates PostgreSQL dumps before applying migrations to enable rollback on failure
+- **Schema Migration**: Uses Alembic to generate and apply database schema changes
+- **Type Conversion Safety**: Automatically handles PostgreSQL type conversions (e.g., VARCHAR to FLOAT) with safe SQL transformations
+- **Location Independence**: Can be run from any directory while finding its own configuration files
+
+### Usage
+
+#### Standard Usage
+```bash
+# Run migration to current MADSci version
+python -m madsci.resource_manager.migration_tool --db-url 'postgresql://user:pass@localhost:5432/resources'
+
+# Migrate to specific version
+python -m madsci.resource_manager.migration_tool --target-version 1.0.0
+
+# Create backup only
+python -m madsci.resource_manager.migration_tool --backup-only
+
+# Restore from backup
+python -m madsci.resource_manager.migration_tool --restore-from /path/to/backup.sql
+
+# Generate new migration file
+python -m madsci.resource_manager.migration_tool --generate-migration "Add new feature"
+```
+
+#### Docker Usage
+When running in Docker containers, use docker-compose to execute migration commands:
+
+```bash
+# Run migration to current MADSci version in Docker
+docker-compose run --rm -v $(pwd)/src:/home/madsci/MADSci/src resource-manager python -m madsci.resource_manager.migration_tool --db-url 'postgresql://user:pass@postgres:5432/resources'
+
+# Migrate to specific version in Docker
+docker-compose run --rm -v $(pwd)/src:/home/madsci/MADSci/src resource-manager python -m madsci.resource_manager.migration_tool --db-url 'postgresql://user:pass@postgres:5432/resources' --target-version 1.0.0
+
+# Create backup only in Docker
+docker-compose run --rm -v $(pwd)/src:/home/madsci/MADSci/src resource-manager python -m madsci.resource_manager.migration_tool --db-url 'postgresql://user:pass@postgres:5432/resources' --backup-only
+
+# Generate new migration file in Docker
+docker-compose run --rm -v $(pwd)/src:/home/madsci/MADSci/src resource-manager python -m madsci.resource_manager.migration_tool --db-url 'postgresql://user:pass@postgres:5432/resources' --generate-migration "Add new feature"
+```
+
+### Server Integration
+
+The Resource Manager server automatically checks for version compatibility on startup. If a mismatch is detected, the server will refuse to start and display migration instructions:
+
+```bash
+DATABASE MIGRATION REQUIRED! SERVER STARTUP ABORTED!
+The database schema version does not match the MADSci package version.
+To resolve this issue, run the migration tool and restart the server.
+```
+
+### Backup Location
+
+Backups are stored in `.madsci/postgresql/backups/` with timestamped filenames:
+- Format: `resources_backup_YYYYMMDD_HHMMSS.sql`
+- Can be restored using the `--restore-from` option
+
+### Requirements
+
+- PostgreSQL server running and accessible
+- PostgreSQL tools (`pg_dump`, `pg_restore`, `psql`) installed
+- Appropriate database permissions for the specified user
+- Alembic for schema migration management