"""Fast API Server for Resources"""

<<<<<<< HEAD
import logging
from typing import Any, Optional, Union
=======
from pathlib import Path
from typing import Callable, Optional, Union
>>>>>>> 5af11cb9

import fastapi
from fastapi import FastAPI
from fastapi.exceptions import HTTPException
from fastapi.middleware.cors import CORSMiddleware
from fastapi.params import Body
from madsci.client.event_client import EventClient
from madsci.common.ownership import ownership_context
from madsci.common.types.resource_types import (
    ContainerDataModels,
    Queue,
    Resource,
    ResourceDataModels,
    Slot,
    Stack,
)
from madsci.common.types.resource_types.definitions import (
    ResourceDefinitions,
    ResourceManagerDefinition,
    ResourceManagerSettings,
)
from madsci.common.types.resource_types.server_types import (
    CreateResourceFromTemplateBody,
    PushResourceBody,
    RemoveChildBody,
    ResourceGetQuery,
    ResourceHistoryGetQuery,
    SetChildBody,
    TemplateCreateBody,
    TemplateGetQuery,
    TemplateUpdateBody,
)
from madsci.resource_manager.resource_interface import ResourceInterface
from madsci.resource_manager.resource_tables import ResourceHistoryTable
from sqlalchemy.exc import NoResultFound


def create_resource_server(  # noqa: C901, PLR0915
    resource_manager_definition: Optional[ResourceManagerDefinition] = None,
    resource_server_settings: Optional[ResourceManagerSettings] = None,
    resource_interface: Optional[ResourceInterface] = None,
) -> FastAPI:
    """Creates a Resource Manager's REST server."""
    logger = EventClient()
    resource_server_settings = resource_server_settings or ResourceManagerSettings()
    logger.log_info(resource_server_settings)

    if not resource_manager_definition:
        def_path = Path(
            resource_server_settings.resource_manager_definition
        ).expanduser()
        if def_path.exists():
            resource_manager_definition = ResourceManagerDefinition.from_yaml(
                def_path,
            )
        else:
            resource_manager_definition = ResourceManagerDefinition()
        logger.log_info(f"Writing to resource manager definition file: {def_path}")
        resource_manager_definition.to_yaml(def_path)

    with ownership_context(manager_id=resource_manager_definition.resource_manager_id):
        logger = EventClient(
            name=f"resource_manager.{resource_manager_definition.name}"
        )
        logger.log_info(resource_manager_definition)

        if not resource_interface:
            resource_interface = ResourceInterface(
                url=resource_server_settings.db_url, logger=logger
            )
            logger.info(resource_interface)
            logger.info(resource_interface.session)

    app = FastAPI()

    @app.middleware("http")
    async def ownership_middleware(
        request: fastapi.Request, call_next: Callable
    ) -> fastapi.Response:
        """Middleware to set ownership context for each request."""
        with ownership_context(
            manager_id=resource_manager_definition.resource_manager_id
        ):
            return await call_next(request)

    @app.get("/")
    @app.get("/info")
    @app.get("/definition")
    def info() -> ResourceManagerDefinition:
        """Get information about the resource manager."""
        return resource_manager_definition

    @app.post("/resource/init")
    async def init_resource(
        resource_definition: ResourceDefinitions = Body(...),  # noqa: B008
    ) -> ResourceDataModels:
        """
        Initialize a resource in the database based on a definition. If a matching resource already exists, it will be returned.
        """
        try:
            resource = resource_interface.get_resource(
                **resource_definition.model_dump(exclude_none=True),
                multiple=False,
                unique=True,
            )
            if not resource:
                if (
                    resource_definition.resource_class
                    and resource_definition.resource_class
                    in resource_manager_definition.custom_types
                ):
                    custom_definition = resource_manager_definition.custom_types[
                        resource_definition.resource_class
                    ]
                    resource = resource_interface.init_custom_resource(
                        resource_definition, custom_definition
                    )
                else:
                    resource = resource_interface.add_resource(
                        Resource.discriminate(resource_definition)
                    )

            return resource
        except Exception as e:
            logger.error(e)
            raise e

    @app.post("/resource/add")
    async def add_resource(
        resource: ResourceDataModels = Body(..., discriminator="base_type"),  # noqa: B008
    ) -> ResourceDataModels:
        """
        Add a new resource to the Resource Manager.
        """
        try:
            return resource_interface.add_resource(resource)
        except Exception as e:
            logger.error(e)
            raise HTTPException(status_code=500, detail=str(e)) from e

    @app.post("/resource/add_or_update")
    async def add_or_update_resource(
        resource: ResourceDataModels = Body(..., discriminator="base_type"),  # noqa: B008
    ) -> ResourceDataModels:
        """
        Add a new resource to the Resource Manager.
        """
        try:
            return resource_interface.add_or_update_resource(resource)
        except Exception as e:
            logger.error(e)
            raise HTTPException(status_code=500, detail=str(e)) from e

    @app.post("/resource/update")
    async def update_resource(
        resource: ResourceDataModels = Body(..., discriminator="base_type"),  # noqa: B008
    ) -> ResourceDataModels:
        """
        Update or refresh a resource in the database, including its children.
        """
        try:
            return resource_interface.update_resource(resource)
        except Exception as e:
            logger.error(e)
            raise HTTPException(status_code=500, detail=str(e)) from e

    @app.delete("/resource/{resource_id}")
    async def remove_resource(resource_id: str) -> ResourceDataModels:
        """
        Marks a resource as removed. This will remove the resource from the active resources table,
        but it will still be available in the history table.
        """
        try:
            return resource_interface.remove_resource(resource_id)
        except NoResultFound as e:
            logger.info(f"Resource not found: {resource_id}")
            raise HTTPException(status_code=404, detail="Resource not found") from e
        except Exception as e:
            logger.error(e)
            raise HTTPException(status_code=500, detail=str(e)) from e

    @app.get("/resource/{resource_id}")
    async def get_resource(resource_id: str) -> ResourceDataModels:
        """
        Retrieve a resource from the database by ID.
        """
        try:
            resource = resource_interface.get_resource(resource_id=resource_id)
            if not resource:
                raise HTTPException(status_code=404, detail="Resource not found")

            return resource
        except Exception as e:
            logger.error(e)
            raise

    @app.post("/resource/query")
    async def query_resource(
        query: ResourceGetQuery = Body(...),  # noqa: B008
    ) -> Union[ResourceDataModels, list[ResourceDataModels]]:
        """
        Retrieve a resource from the database based on the specified parameters.
        """
        try:
            resource = resource_interface.get_resource(
                **query.model_dump(exclude_none=True),
            )
            if not resource:
                raise HTTPException(status_code=404, detail="Resource not found")

            return resource
        except Exception as e:
            logger.error(e)
            raise e

    @app.post("/history/query")
    async def query_history(
        query: ResourceHistoryGetQuery = Body(...),  # noqa: B008
    ) -> list[ResourceHistoryTable]:
        """
        Retrieve the history of a resource.

        Args:
            query (ResourceHistoryGetQuery): The query parameters.

        Returns:
            list[ResourceHistoryTable]: A list of historical resource entries.
        """
        try:
            return resource_interface.query_history(
                **query.model_dump(exclude_none=True)
            )
        except Exception as e:
            logger.error(e)
            raise HTTPException(status_code=500, detail=str(e)) from e

    @app.post("/history/{resource_id}/restore")
    async def restore_deleted_resource(resource_id: str) -> ResourceDataModels:
        """
        Restore a previously deleted resource from the history table.

        Args:
            resource_id (str): the id of the resource to restore.

        Returns:
            ResourceDataModels: The restored resource.
        """
        try:
            # Fetch the most recent deleted entry
            restored_resource = resource_interface.restore_resource(
                resource_id=resource_id
            )
            if not restored_resource:
                raise HTTPException(
                    status_code=404,
                    detail=f"No removed resource with ID '{resource_id}'.",
                )

            return restored_resource
        except Exception as e:
            logger.error(e)
            raise e

    @app.post("/templates")
    async def create_template(body: TemplateCreateBody) -> ResourceDataModels:
        """Create a new resource template from a resource."""
        try:
            return resource_interface.create_template(
                resource=body.resource,
                template_name=body.template_name,
                description=body.description,
                required_overrides=body.required_overrides,
                source=body.source.lower() if body.source else "system",
                tags=body.tags,
                created_by=body.created_by,
                version=body.version,
            )
        except ValueError as e:
            raise HTTPException(status_code=400, detail=str(e)) from e
        except Exception as e:
            logger.error(e)
            raise HTTPException(status_code=500, detail=str(e)) from e

    @app.post("/templates/query")
    async def list_templates(query: TemplateGetQuery) -> list[ResourceDataModels]:
        """List templates with optional filtering."""
        try:
            return resource_interface.list_templates(
                source=query.source.lower() if query.source else None,
                base_type=query.base_type,
                tags=query.tags,
                created_by=query.created_by,
            )
        except Exception as e:
            logger.error(e)
            raise HTTPException(status_code=500, detail=str(e)) from e

    @app.get("/templates")
    async def list_templates_simple() -> list[ResourceDataModels]:
        """List all templates (simple endpoint without filtering)."""
        try:
            return resource_interface.list_templates()
        except Exception as e:
            logger.error(e)
            raise HTTPException(status_code=500, detail=str(e)) from e

    @app.get("/templates/categories")
    async def get_templates_by_category() -> dict[str, list[str]]:
        """Get templates organized by base_type category."""
        try:
            logger.info("Fetching templates by category")
            return resource_interface.get_templates_by_category()
        except Exception as e:
            logger.error(e)
            raise HTTPException(status_code=500, detail=str(e)) from e

    @app.get("/templates/{template_name}")
    async def get_template(template_name: str) -> ResourceDataModels:
        """Get a template by name."""
        try:
            template = resource_interface.get_template(template_name)
            if not template:
                raise HTTPException(
                    status_code=404, detail=f"Template '{template_name}' not found"
                )
            return template
        except HTTPException:
            raise
        except Exception as e:
            logger.error(e)
            raise HTTPException(status_code=500, detail=str(e)) from e

    @app.get("/templates/{template_name}/info")
    async def get_template_info(template_name: str) -> dict[str, Any]:
        """Get detailed template metadata."""
        try:
            template_info = resource_interface.get_template_info(template_name)
            if not template_info:
                raise HTTPException(
                    status_code=404, detail=f"Template '{template_name}' not found"
                )
            return template_info
        except HTTPException:
            raise
        except Exception as e:
            logger.error(e)
            raise HTTPException(status_code=500, detail=str(e)) from e

    @app.put("/templates/{template_name}")
    async def update_template(
        template_name: str, body: TemplateUpdateBody
    ) -> ResourceDataModels:
        """Update an existing template."""
        try:
            # Apply .lower() to source if it's being updated
            updates = body.updates.copy()
            if updates.get("source"):
                updates["source"] = updates["source"].lower()

            return resource_interface.update_template(template_name, updates)
        except ValueError as e:
            raise HTTPException(status_code=400, detail=str(e)) from e
        except Exception as e:
            logger.error(e)
            raise HTTPException(status_code=500, detail=str(e)) from e

    @app.delete("/templates/{template_name}")
    async def delete_template(template_name: str) -> dict[str, str]:
        """Delete a template from the database."""
        try:
            deleted = resource_interface.delete_template(template_name)
            if not deleted:
                raise HTTPException(
                    status_code=404, detail=f"Template '{template_name}' not found"
                )
            return {"message": f"Template '{template_name}' deleted successfully"}
        except HTTPException:
            raise
        except Exception as e:
            logger.error(e)
            raise HTTPException(status_code=500, detail=str(e)) from e

    @app.post("/templates/{template_name}/create_resource")
    async def create_resource_from_template(
        template_name: str, body: CreateResourceFromTemplateBody
    ) -> ResourceDataModels:
        """Create a resource from a template."""
        try:
            return resource_interface.create_resource_from_template(
                template_name=template_name,
                resource_name=body.resource_name,
                overrides=body.overrides,
                add_to_database=body.add_to_database,
            )
        except ValueError as e:
            raise HTTPException(status_code=400, detail=str(e)) from e
        except Exception as e:
            logger.error(e)
            raise HTTPException(status_code=500, detail=str(e)) from e

    @app.post("/resource/{resource_id}/push")
    async def push(
        resource_id: str, body: PushResourceBody
    ) -> Union[Stack, Queue, Slot]:
        """
        Push a resource onto a stack or queue.

        Args:
            resource_id (str): The ID of the stNetworkErrorack or queue to push the resource onto.
            body (PushResourceBody): The resource to push onto the stack or queue, or the ID of an existing resource.

        Returns:
            Union[Stack, Queue, Slot]: The updated stack or queue.
        """
        try:
            return resource_interface.push(
                parent_id=resource_id, child=body.child if body.child else body.child_id
            )
        except Exception as e:
            logger.error(e)
            raise HTTPException(status_code=500, detail=str(e)) from e

    @app.post("/resource/{resource_id}/pop")
    async def pop(
        resource_id: str,
    ) -> tuple[ResourceDataModels, Union[Stack, Queue, Slot]]:
        """
        Pop an asset from a stack or queue.

        Args:
            resource_id (str): The ID of the stack or queue to pop the asset from.

        Returns:
            tuple[ResourceDataModels, Union[Stack, Queue, Slot]]: The popped asset and the updated stack or queue.
        """
        try:
            return resource_interface.pop(parent_id=resource_id)
        except Exception as e:
            logger.error(e)
            raise HTTPException(status_code=500, detail=str(e)) from e

    @app.post("/resource/{resource_id}/child/set")
    async def set_child(resource_id: str, body: SetChildBody) -> ContainerDataModels:
        """
        Set a child resource for a parent resource. Must be a container type that supports random access.

        Args:
            resource_id (str): The ID of the parent resource.
            body (SetChildBody): The body of the request.

        Returns:
            ResourceDataModels: The updated parent resource.
        """
        try:
            return resource_interface.set_child(
                container_id=resource_id, key=body.key, child=body.child
            )
        except Exception as e:
            logger.error(e)
            raise HTTPException(status_code=500, detail=str(e)) from e

    @app.post("/resource/{resource_id}/child/remove")
    async def remove_child(
        resource_id: str, body: RemoveChildBody
    ) -> ContainerDataModels:
        """
        Remove a child resource from a parent resource. Must be a container type that supports random access.

        Args:
            resource_id (str): The ID of the parent resource.
            body (RemoveChildBody): The body of the request.

        Returns:
            ResourceDataModels: The updated parent resource.
        """
        try:
            return resource_interface.remove_child(
                container_id=resource_id, key=body.key
            )
        except Exception as e:
            logger.error(e)
            raise HTTPException(status_code=500, detail=str(e)) from e

    @app.post("/resource/{resource_id}/quantity")
    async def set_quantity(
        resource_id: str, quantity: Union[float, int]
    ) -> ResourceDataModels:
        """
        Set the quantity of a resource.

        Args:
            resource_id (str): The ID of the resource.
            quantity (Union[float, int]): The quantity to set.

        Returns:
            ResourceDataModels: The updated resource.
        """
        try:
            return resource_interface.set_quantity(
                resource_id=resource_id, quantity=quantity
            )
        except Exception as e:
            logger.error(e)
            raise HTTPException(status_code=500, detail=str(e)) from e

    @app.post("/resource/{resource_id}/quantity/change_by")
    async def change_quantity_by(
        resource_id: str, amount: Union[float, int]
    ) -> ResourceDataModels:
        """
        Change the quantity of a resource by a given amount.

        Args:
            resource_id (str): The ID of the resource.
            amount (Union[float, int]): The amount to change the quantity by.

        Returns:
            ResourceDataModels: The updated resource.
        """
        try:
            resource = resource_interface.get_resource(resource_id=resource_id)
            if not resource:
                raise HTTPException(status_code=404, detail="Resource not found")
            return resource_interface.set_quantity(
                resource_id=resource_id, quantity=resource.quantity + amount
            )
        except Exception as e:
            logger.error(e)
            raise HTTPException(status_code=500, detail=str(e)) from e

    @app.post("/resource/{resource_id}/quantity/increase")
    async def increase_quantity(
        resource_id: str, amount: Union[float, int]
    ) -> ResourceDataModels:
        """
        Increase the quantity of a resource by a given amount.

        Args:
            resource_id (str): The ID of the resource.
            amount (Union[float, int]): The amount to increase the quantity by. Note that this is a magnitude, so negative and positive values will have the same effect.

        Returns:
            ResourceDataModels: The updated resource.
        """
        try:
            resource = resource_interface.get_resource(resource_id=resource_id)
            if not resource:
                raise HTTPException(status_code=404, detail="Resource not found")
            return resource_interface.set_quantity(
                resource_id=resource_id, quantity=resource.quantity + abs(amount)
            )
        except Exception as e:
            logger.error(e)
            raise HTTPException(status_code=500, detail=str(e)) from e

    @app.post("/resource/{resource_id}/quantity/decrease")
    async def decrease_quantity(
        resource_id: str, amount: Union[float, int]
    ) -> ResourceDataModels:
        """
        Decrease the quantity of a resource by a given amount.

        Args:
            resource_id (str): The ID of the resource.
            amount (Union[float, int]): The amount to decrease the quantity by. Note that this is a magnitude, so negative and positive values will have the same effect.

        Returns:
            ResourceDataModels: The updated resource.
        """
        try:
            resource = resource_interface.get_resource(resource_id=resource_id)
            if not resource:
                raise HTTPException(status_code=404, detail="Resource not found")
            return resource_interface.set_quantity(
                resource_id=resource_id,
                quantity=max(resource.quantity - abs(amount), 0),
            )
        except Exception as e:
            logger.error(e)
            raise HTTPException(status_code=500, detail=str(e)) from e

    @app.post("/resource/{resource_id}/capacity")
    async def set_capacity(
        resource_id: str, capacity: Union[float, int]
    ) -> ResourceDataModels:
        """
        Set the capacity of a resource.

        Args:
            resource_id (str): The ID of the resource.
            capacity (Union[float, int]): The capacity to set.

        Returns:
            ResourceDataModels: The updated resource.
        """
        try:
            return resource_interface.set_capacity(
                resource_id=resource_id, capacity=capacity
            )
        except Exception as e:
            logger.error(e)
            raise HTTPException(status_code=500, detail=str(e)) from e

    @app.delete("/resource/{resource_id}/capacity")
    async def remove_capacity_limit(resource_id: str) -> ResourceDataModels:
        """
        Remove the capacity limit of a resource.

        Args:
            resource_id (str): The ID of the resource.

        Returns:
            ResourceDataModels: The updated resource.
        """
        try:
            return resource_interface.remove_capacity_limit(resource_id=resource_id)
        except Exception as e:
            logger.error(e)
            raise HTTPException(status_code=500, detail=str(e)) from e

    @app.post("/resource/{resource_id}/empty")
    async def empty_resource(resource_id: str) -> ResourceDataModels:
        """
        Empty the contents of a container or consumable resource.

        Args:
            resource_id (str): The ID of the resource.

        Returns:
            ResourceDataModels: The updated resource.
        """
        try:
            return resource_interface.empty(resource_id=resource_id)
        except NoResultFound as e:
            logger.info(f"Resource not found: {resource_id}")
            raise HTTPException(status_code=404, detail="Resource not found") from e
        except Exception as e:
            logger.error(e)
            raise HTTPException(status_code=500, detail=str(e)) from e

    @app.post("/resource/{resource_id}/fill")
    async def fill_resource(resource_id: str) -> ResourceDataModels:
        """
        Fill a consumable resource to capacity.

        Args:
            resource_id (str): The ID of the resource.

        Returns:
            ResourceDataModels: The updated resource.
        """
        try:
            return resource_interface.fill(resource_id=resource_id)
        except NoResultFound as e:
            logger.info(f"Resource not found: {resource_id}")
            raise HTTPException(status_code=404, detail="Resource not found") from e
        except Exception as e:
            logger.error(e)
            raise HTTPException(status_code=500, detail=str(e)) from e

    app.add_middleware(
        CORSMiddleware,
        allow_origins=["*"],
        allow_credentials=True,
        allow_methods=["*"],
        allow_headers=["*"],
    )
    return app


if __name__ == "__main__":
    import uvicorn

<<<<<<< HEAD
    resource_manager_definition = ResourceManagerDefinition.load_model()
    resource_manager_definition.db_url = "postgresql://rpl:rpl@localhost:5432/resources"
=======
    resource_server_settings = ResourceManagerSettings()
>>>>>>> 5af11cb9
    app = create_resource_server(
        resource_server_settings=resource_server_settings,
    )
    uvicorn.run(
        app,
        host=resource_server_settings.resource_server_url.host,
        port=resource_server_settings.resource_server_url.port,
    )<|MERGE_RESOLUTION|>--- conflicted
+++ resolved
@@ -1,12 +1,7 @@
 """Fast API Server for Resources"""
 
-<<<<<<< HEAD
-import logging
-from typing import Any, Optional, Union
-=======
 from pathlib import Path
-from typing import Callable, Optional, Union
->>>>>>> 5af11cb9
+from typing import Any, Callable, Optional, Union
 
 import fastapi
 from fastapi import FastAPI
@@ -680,12 +675,7 @@
 if __name__ == "__main__":
     import uvicorn
 
-<<<<<<< HEAD
-    resource_manager_definition = ResourceManagerDefinition.load_model()
-    resource_manager_definition.db_url = "postgresql://rpl:rpl@localhost:5432/resources"
-=======
     resource_server_settings = ResourceManagerSettings()
->>>>>>> 5af11cb9
     app = create_resource_server(
         resource_server_settings=resource_server_settings,
     )
