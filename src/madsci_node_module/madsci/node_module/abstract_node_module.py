--- conflicted
+++ resolved
@@ -466,76 +466,9 @@
                     and parameter_name not in [file.name for file in action_def.files]
                     and parameter_name != "action"
                 ):
-<<<<<<< HEAD
-                    type_hint = parameter_type
-                    description = ""
-                    annotated_as_file = False
-                    annotated_as_arg = False
-                    # * If the type hint is Optional, extract the inner type
-                    if is_optional(type_hint):
-                        type_hint = get_args(type_hint)[0]
-                    # * If the type hint is an Annotated type, extract the type and description
-                    # * Description here means the first string metadata in the Annotated type
-                    if get_origin(type_hint) == Annotated:
-                        description = next(
-                            (
-                                metadata
-                                for metadata in type_hint.__metadata__
-                                if isinstance(metadata, str)
-                            ),
-                            "",
-                        )
-                        annotated_as_file = any(
-                            isinstance(metadata, ActionFileDefinition)
-                            for metadata in type_hint.__metadata__
-                        )
-                        annotated_as_arg = not any(
-                            isinstance(metadata, ActionArgumentDefinition)
-                            for metadata in type_hint.__metadata__
-                        )
-                        if annotated_as_file and annotated_as_arg:
-                            raise ValueError(
-                                f"Parameter '{parameter_name}' is annotated as both a file and an argument. This is not allowed.",
-                            )
-                        type_hint = get_args(type_hint)[0]
-                    # * Another Optional check after Annotated type extraction
-                    if is_optional(type_hint):
-                        type_hint = get_args(type_hint)[0]
-                    # * If the type hint is a file type, add it to the files list
-                    if annotated_as_file or (
-                        getattr(type_hint, "__name__", None)
-                        in ["Path", "PurePath", "PosixPath", "WindowsPath"]
-                        and not annotated_as_arg
-                    ):
-                        # * Add a file parameter to the action
-                        action_def.files[parameter_name] = ActionFileDefinition(
-                            name=parameter_name,
-                            required=True,
-                            description=description,
-                        )
-                    # * Otherwise, add it to the args list
-                    else:
-                        parameter_info = signature.parameters[parameter_name]
-                        # * Add an arg to the action
-                        default = (
-                            None
-                            if parameter_info.default == inspect.Parameter.empty
-                            else parameter_info.default
-                        )
-                        is_required = parameter_info.default == inspect.Parameter.empty
-
-                        action_def.args[parameter_name] = ActionArgumentDefinition(
-                            name=parameter_name,
-                            argument_type=pretty_type_repr(type_hint),
-                            default=default,
-                            required=is_required,
-                            description=description,
-                        )
-=======
                     self._parse_action_arg(
                         action_def, signature, parameter_name, parameter_type
                     )
->>>>>>> 9188a308
         self.node_info.actions[action_name] = action_def
 
     def _parse_action_arg(
