--- conflicted
+++ resolved
@@ -175,18 +175,10 @@
         # * Log startup info
         self.logger.log_debug(f"{self.node_definition=}")
 
-<<<<<<< HEAD
-            # * Kick off the startup logic in a separate thread
-            # * This allows implementations to start servers, listeners, etc.
-            # * in parrallel
-
-            self._startup()
-=======
         # * Kick off the startup logic in a separate thread
         # * This allows implementations to start servers, listeners, etc.
         # * in parrallel
         self._startup()
->>>>>>> 350ec399
 
     def status_handler(self) -> None:
         """Called periodically to update the node status. Should set `self.node_status`"""
