"""REST-based Node Module helper classes."""

import json
import os
import signal
import tempfile
import time
from contextlib import asynccontextmanager
from pathlib import Path
from typing import Any, Callable, Optional, Union

from fastapi import Request, Response
from fastapi.applications import FastAPI
from fastapi.background import BackgroundTasks
from fastapi.datastructures import UploadFile
from fastapi.routing import APIRouter
from madsci.client.node.rest_node_client import RestNodeClient
from madsci.common.ownership import global_ownership_info
from madsci.common.types.action_types import (
    ActionRequest,
    ActionResult,
)
from madsci.common.types.admin_command_types import AdminCommandResponse
from madsci.common.types.base_types import Error
from madsci.common.types.event_types import Event
from madsci.common.types.node_types import (
    AdminCommands,
    NodeClientCapabilities,
    NodeInfo,
    NodeSetConfigResponse,
    NodeStatus,
    RestNodeConfig,
)
from madsci.common.utils import new_ulid_str
from madsci.node_module.abstract_node_module import (
    AbstractNode,
)
from madsci.node_module.helpers import ActionResultWithFiles
from pydantic import AnyUrl


class RestNode(AbstractNode):
    """REST-based node implementation and helper class. Inherit from this class to create a new REST-based node class."""

    rest_api = None
    """The REST API server for the node."""
    supported_capabilities: NodeClientCapabilities = (
        RestNodeClient.supported_capabilities
    )
    """The default supported capabilities of this node module class."""
    config: RestNodeConfig = RestNodeConfig()
    """The configuration for the node."""
    config_model = RestNodeConfig
    """The node config model class. This is the class that will be used to instantiate self.config."""

    """------------------------------------------------------------------------------------------------"""
    """Node Lifecycle and Public Methods"""
    """------------------------------------------------------------------------------------------------"""

    def __init__(self, *args: Any, **kwargs: Any) -> "RestNode":
        """Initialize the node class."""
        super().__init__(*args, **kwargs)
        self.node_info.node_url = getattr(self.config, "node_url", None)

    def start_node(self, testing: bool = False) -> None:
        """Start the node."""
        global_ownership_info.node_id = self.node_definition.node_id
        url = AnyUrl(getattr(self.config, "node_url", "http://127.0.0.1:2000"))
        if not testing:
            self.logger.log_debug("Running node in production mode")
<<<<<<< HEAD
            import uvicorn
=======
            import uvicorn  # noqa: PLC0415
>>>>>>> 1d85cca5

            self.rest_api = FastAPI(lifespan=self._lifespan)

            # Middleware to set ownership context for each request
            @self.rest_api.middleware("http")
            async def ownership_middleware(
                request: Request, call_next: Callable
            ) -> Response:
                global_ownership_info.node_id = self.node_definition.node_id
                return await call_next(request)

            self._configure_routes()
            uvicorn.run(
                self.rest_api,
                host=url.host if url.host else "127.0.0.1",
                port=url.port if url.port else 2000,
                **getattr(self.config, "uvicorn_kwargs", {}),
            )
        else:
            self.logger.log_debug("Running node in test mode")
            self.rest_api = FastAPI(lifespan=self._lifespan)
            self._configure_routes()

    """------------------------------------------------------------------------------------------------"""
    """Interface Methods"""
    """------------------------------------------------------------------------------------------------"""

    def run_action(
        self,
        action_name: str,
        args: Optional[str] = None,
        files: Optional[list[UploadFile]] = [],
        action_id: Optional[str] = None,
    ) -> Union[ActionResult, ActionResultWithFiles]:
        """Run an action on the node."""
        if args:
            args = json.loads(args)
            if not isinstance(args, dict):
                raise ValueError("args must be a JSON object")
        else:
            args = {}
        local_files = {}
        # * Save the uploaded files to a temporary directory
        for i in range(len(files)):
            with tempfile.NamedTemporaryFile(delete=False) as temp_file:
                file = files[i]
                file.file.seek(0)
                content = file.file.read()
                temp_file.write(content)
                local_files[file.filename] = temp_file.name

        response = super().run_action(
            ActionRequest(
                action_id=action_id or new_ulid_str(),
                action_name=action_name,
                args=args,
                files={
                    file.filename: Path(local_files[file.filename]) for file in files
                },
            ),
        )
        # * Return a file response if there are files to be returned
        if response.files:
            return ActionResultWithFiles.from_action_response(
                action_response=response,
            )
        # * Otherwise, return a normal action response
        return ActionResult.model_validate(response)

    def get_action_result(
        self,
        action_id: str,
    ) -> Union[ActionResult, ActionResultWithFiles]:
        """Get the status of an action on the node."""
        action_response = super().get_action_result(action_id)
        if action_response.files:
            return ActionResultWithFiles.from_action_response(
                action_response=action_response,
            )
        return ActionResult.model_validate(action_response)

    def get_action_history(
        self, action_id: Optional[str] = None
    ) -> dict[str, list[ActionResult]]:
        """Get the action history of the node, or of a specific action."""
        return super().get_action_history(action_id)

    def get_status(self) -> NodeStatus:
        """Get the status of the node."""
        return super().get_status()

    def get_info(self) -> NodeInfo:
        """Get information about the node."""
        return super().get_info()

    def get_state(self) -> dict[str, Any]:
        """Get the state of the node."""
        return super().get_state()

    def get_log(self) -> dict[str, Event]:
        """Get the log of the node"""
        return super().get_log()

    def set_config(self, new_config: dict[str, Any]) -> NodeSetConfigResponse:
        """Set configuration values of the node."""
        return super().set_config(new_config=new_config)

    def run_admin_command(self, admin_command: AdminCommands) -> AdminCommandResponse:
        """Perform an administrative command on the node."""
        return super().run_admin_command(admin_command)

    """------------------------------------------------------------------------------------------------"""
    """Admin Commands"""
    """------------------------------------------------------------------------------------------------"""

    def reset(self) -> AdminCommandResponse:
        """Restart the node."""
        try:
            self.shutdown_handler()
            self._startup()
        except Exception as exception:
            self._exception_handler(exception)
            return AdminCommandResponse(
                success=False,
                errors=[Error.from_exception(exception)],
            )
        return AdminCommandResponse(
            success=True,
            errors=[],
        )

    def shutdown(self, background_tasks: BackgroundTasks) -> AdminCommandResponse:
        """Shutdown the node."""
        try:

            def shutdown_server() -> None:
                """Shutdown the REST server."""
                time.sleep(1)
                pid = os.getpid()
                os.kill(pid, signal.SIGTERM)

            background_tasks.add_task(shutdown_server)
        except Exception as exception:
            return AdminCommandResponse(
                success=False,
                errors=[Error.from_exception(exception)],
            )
        return AdminCommandResponse(
            success=True,
            errors=[],
        )

    """------------------------------------------------------------------------------------------------"""
    """Internal and Private Methods"""
    """------------------------------------------------------------------------------------------------"""

    @asynccontextmanager
    async def _lifespan(self, app: FastAPI):  # noqa: ANN202, ARG002
        """The lifespan of the REST API."""
        super().start_node()

        yield

        try:
            # * Call any shutdown logic
            self.shutdown_handler()
        except Exception as exception:
            # * If an exception occurs during shutdown, handle it so we at least see the error in logs/terminal
            self._exception_handler(exception)

    def _configure_routes(self) -> None:
        """Configure the routes for the REST API."""
        self.router = APIRouter()
        self.router.add_api_route("/status", self.get_status, methods=["GET"])
        self.router.add_api_route("/info", self.get_info, methods=["GET"])
        self.router.add_api_route("/state", self.get_state, methods=["GET"])
        self.router.add_api_route(
            "/action",
            self.run_action,
            methods=["POST"],
            response_model=None,
        )
        self.router.add_api_route(
            "/action/{action_id}",
            self.get_action_result,
            methods=["GET"],
            response_model=None,
        )
        self.router.add_api_route("/action", self.get_action_history, methods=["GET"])
        self.router.add_api_route("/config", self.set_config, methods=["POST"])
        self.router.add_api_route(
            "/admin/{admin_command}",
            self.run_admin_command,
            methods=["POST"],
        )
        self.router.add_api_route(
            "/log",
            self.get_log,
            methods=["GET"],
        )
        self.rest_api.include_router(self.router)


if __name__ == "__main__":
    RestNode().start_node()<|MERGE_RESOLUTION|>--- conflicted
+++ resolved
@@ -68,11 +68,7 @@
         url = AnyUrl(getattr(self.config, "node_url", "http://127.0.0.1:2000"))
         if not testing:
             self.logger.log_debug("Running node in production mode")
-<<<<<<< HEAD
-            import uvicorn
-=======
             import uvicorn  # noqa: PLC0415
->>>>>>> 1d85cca5
 
             self.rest_api = FastAPI(lifespan=self._lifespan)
 
