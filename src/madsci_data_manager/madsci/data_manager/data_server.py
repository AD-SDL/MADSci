--- conflicted
+++ resolved
@@ -84,27 +84,7 @@
         datapoint: Annotated[str, Form()], files: list[UploadFile] = []
     ) -> Any:
         """Create a new datapoint."""
-        data = json.loads(datapoint)
-<<<<<<< HEAD
-        datapoint = DataPoint.discriminate(data)
-        for file in files:
-            time = datetime.now()
-            path = (
-                Path(data_manager_definition.file_storage_path).expanduser()
-                / str(time.year)
-                / str(time.month)
-                / str(time.day)
-            )
-            path.mkdir(parents=True, exist_ok=True)
-            final_path = path / (datapoint.datapoint_id + "_" + file.filename)
-            with Path.open(final_path, "wb") as f:
-                contents = file.file.read()
-                f.write(contents)
-            datapoint.path = str(final_path)
-        datapoints.insert_one(datapoint.to_mongo())
-        return datapoint
-=======
-        datapoint_obj = DataPoint.discriminate(data)
+        datapoint_obj = DataPoint.discriminate(json.loads(datapoint))
 
         # Handle file uploads if present
         if files:
@@ -143,7 +123,7 @@
                     # If upload was successful, store object storage information in database
                     if object_storage_info:
                         # Create a combined dictionary with both datapoint and object storage info
-                        datapoint_dict = datapoint_obj.model_dump(mode="json")
+                        datapoint_dict = datapoint_obj.to_mongo()
                         datapoint_dict.update(object_storage_info)
                         # Update data_type to indicate this is now an object storage datapoint
                         datapoint_dict["data_type"] = "object_storage"
@@ -173,20 +153,24 @@
                     contents = file.file.read()
                     f.write(contents)
                 datapoint_obj.path = str(final_path)
-                datapoints.insert_one(datapoint_obj.model_dump(mode="json"))
+                datapoints.insert_one(datapoint_obj.to_mongo())
                 return datapoint_obj
         else:
             # No files - just insert the datapoint (for ValueDataPoint, etc.)
-            datapoints.insert_one(datapoint_obj.model_dump(mode="json"))
+            datapoints.insert_one(datapoint_obj.to_mongo())
             return datapoint_obj
 
         return None
->>>>>>> 02a114c6
 
     @app.get("/datapoint/{datapoint_id}")
     async def get_datapoint(datapoint_id: str) -> Any:
         """Look up a datapoint by datapoint_id"""
         datapoint = datapoints.find_one({"_id": datapoint_id})
+        if not datapoint:
+            return JSONResponse(
+                status_code=404,
+                content={"message": f"Datapoint with id {datapoint_id} not found."},
+            )
         return DataPoint.discriminate(datapoint)
 
     @app.get("/datapoint/{datapoint_id}/value")
