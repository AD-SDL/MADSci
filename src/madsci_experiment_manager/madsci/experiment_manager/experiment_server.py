--- conflicted
+++ resolved
@@ -1,25 +1,14 @@
 """Experiment Manager implementation using the new AbstractManagerBase class."""
 
 import datetime
-<<<<<<< HEAD
 from pathlib import Path
-from typing import Optional
-
-import uvicorn
-from fastapi import FastAPI, HTTPException
-from fastapi.middleware.cors import CORSMiddleware
-from madsci.client.event_client import EventClient, EventType
-from madsci.common.context import get_current_madsci_context
-from madsci.common.mongodb_version_checker import MongoDBVersionChecker
-from madsci.common.ownership import global_ownership_info
-=======
 from typing import Any, Optional
 
 from classy_fastapi import get, post
 from fastapi import HTTPException
 from madsci.client.event_client import EventType
 from madsci.common.manager_base import AbstractManagerBase
->>>>>>> c3f850da
+from madsci.common.mongodb_version_checker import MongoDBVersionChecker
 from madsci.common.types.event_types import Event
 from madsci.common.types.experiment_types import (
     Experiment,
@@ -33,94 +22,6 @@
 from pymongo.database import Database
 
 
-<<<<<<< HEAD
-def create_experiment_server(  # noqa: C901, PLR0915
-    experiment_manager_definition: Optional[ExperimentManagerDefinition] = None,
-    experiment_manager_settings: Optional[ExperimentManagerSettings] = None,
-    db_connection: Optional[Database] = None,
-) -> FastAPI:
-    """Creates an Experiment Manager's REST server."""
-    logger = EventClient()
-    experiment_manager_settings = (
-        experiment_manager_settings or ExperimentManagerSettings()
-    )
-    logger.log_info(experiment_manager_settings)
-    logger.log_info(get_current_madsci_context())
-
-    # DATABASE VERSION VALIDATION - MongoDB version checking
-    logger.info("Validating MongoDB schema version...")
-    version_checker = None
-    try:
-        # Get schema file path relative to this module
-        schema_file_path = Path(__file__).parent / "schema.json"
-
-        version_checker = MongoDBVersionChecker(
-            db_url=experiment_manager_settings.db_url,
-            database_name=experiment_manager_settings.database_name,
-            schema_file_path=str(schema_file_path),
-            logger=logger,
-        )
-        version_checker.validate_or_fail()
-        logger.info("MongoDB version validation completed successfully")
-    except RuntimeError as e:
-        if "needs version tracking initialization" in str(e):
-            logger.error(
-                "DATABASE INITIALIZATION REQUIRED! SERVER STARTUP ABORTED! "
-                "The database exists but needs version tracking setup."
-            )
-        else:
-            logger.error(
-                "DATABASE VERSION MISMATCH DETECTED! SERVER STARTUP ABORTED! "
-                "Please run the migration tool before starting the server."
-            )
-        logger.error(
-            "\nTo resolve this issue, run the migration tool and restart the server."
-        )
-        raise
-    finally:
-        # Always dispose of the version checker
-        if version_checker:
-            version_checker.dispose()
-
-    if not experiment_manager_definition:
-        def_path = Path(
-            experiment_manager_settings.experiment_manager_definition
-        ).expanduser()
-        if def_path.exists():
-            experiment_manager_definition = ExperimentManagerDefinition.from_yaml(
-                def_path,
-            )
-        else:
-            experiment_manager_definition = ExperimentManagerDefinition()
-        logger.log_info(f"Writing to experiment manager definition file: {def_path}")
-        experiment_manager_definition.to_yaml(def_path)
-    logger = EventClient(
-        name=f"experiment_manager.{experiment_manager_definition.name}",
-    )
-    # Set global ownership info directly
-    global_ownership_info.manager_id = (
-        experiment_manager_definition.experiment_manager_id
-    )
-    logger.log_info(experiment_manager_definition)
-
-    # * DB Config
-    if db_connection is None:
-        db_client = MongoClient(experiment_manager_settings.db_url)
-        db_connection = db_client[experiment_manager_settings.database_name]
-    experiments = db_connection[experiment_manager_settings.collection_name]
-
-    app = FastAPI()
-
-    @app.get("/")
-    @app.get("/info")
-    @app.get("/definition")
-    async def definition() -> Optional[ExperimentManagerDefinition]:
-        """Get the definition for the Experiment Manager."""
-        return experiment_manager_definition
-
-    @app.get("/experiment/{experiment_id}")
-    async def get_experiment(experiment_id: str) -> Experiment:
-=======
 class ExperimentManager(
     AbstractManagerBase[ExperimentManagerSettings, ExperimentManagerDefinition]
 ):
@@ -147,6 +48,54 @@
         # Initialize database connection
         self._setup_database()
 
+    def initialize(self, **kwargs: Any) -> None:
+        """Initialize manager-specific components."""
+        super().initialize(**kwargs)
+
+        # Skip version validation if external db_client or db_connection was provided (e.g., in tests)
+        # This is commonly done in tests where a mock or containerized MongoDB is used
+        if self._db_client is not None or self._db_connection is not None:
+            # External connection provided, likely in test context - skip version validation
+            self.logger.info(
+                "External db_client or db_connection provided, skipping MongoDB version validation"
+            )
+            return
+
+        # DATABASE VERSION VALIDATION - MongoDB version checking
+        self.logger.info("Validating MongoDB schema version...")
+        version_checker = None
+        try:
+            # Get schema file path relative to this module
+            schema_file_path = Path(__file__).parent / "schema.json"
+
+            version_checker = MongoDBVersionChecker(
+                db_url=self.settings.db_url,
+                database_name=self.settings.database_name,
+                schema_file_path=str(schema_file_path),
+                logger=self.logger,
+            )
+            version_checker.validate_or_fail()
+            self.logger.info("MongoDB version validation completed successfully")
+        except RuntimeError as e:
+            if "needs version tracking initialization" in str(e):
+                self.logger.error(
+                    "DATABASE INITIALIZATION REQUIRED! SERVER STARTUP ABORTED! "
+                    "The database exists but needs version tracking setup."
+                )
+            else:
+                self.logger.error(
+                    "DATABASE VERSION MISMATCH DETECTED! SERVER STARTUP ABORTED! "
+                    "Please run the migration tool before starting the server."
+                )
+            self.logger.error(
+                "\nTo resolve this issue, run the migration tool and restart the server."
+            )
+            raise
+        finally:
+            # Always dispose of the version checker
+            if version_checker:
+                version_checker.dispose()
+
     def _setup_database(self) -> None:
         """Setup database connection and collections."""
         if self._db_connection is None:
@@ -186,7 +135,6 @@
 
     @get("/experiment/{experiment_id}")
     async def get_experiment(self, experiment_id: str) -> Experiment:
->>>>>>> c3f850da
         """Get an experiment by ID."""
         experiment = self.experiments.find_one({"_id": experiment_id})
         if not experiment:
