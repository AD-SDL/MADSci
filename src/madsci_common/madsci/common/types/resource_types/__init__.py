"""Types related to MADSci Resources."""

import string
from typing import Annotated, Literal, Optional, Union

<<<<<<< HEAD
from madsci.common.types.base_types import new_ulid_str
=======
from madsci.common.types.base_types import PositiveInt, PositiveNumber
>>>>>>> 9f8a40a5
from madsci.common.types.resource_types.custom_types import (
    AssetTypeEnum,
    ConsumableTypeEnum,
    ContainerTypeEnum,
    ResourceTypeEnum,
)
from madsci.common.types.resource_types.definitions import (
    AssetResourceDefinition,
    CollectionResourceDefinition,
    ConsumableResourceDefinition,
    ContainerResourceDefinition,
    ContinuousConsumableResourceDefinition,
    DiscreteConsumableResourceDefinition,
    GridResourceDefinition,
    PoolResourceDefinition,
    QueueResourceDefinition,
    ResourceDefinition,
    RowResourceDefinition,
    SlotResourceDefinition,
    StackResourceDefinition,
    VoxelGridResourceDefinition,
)
from madsci.common.validators import ulid_validator
from pydantic import (
    AfterValidator,
    AnyUrl,
    computed_field,
    model_validator,
)
from pydantic.functional_validators import field_validator
from pydantic.types import Discriminator, Tag, datetime
from sqlalchemy.dialects.postgresql import JSON
from sqlalchemy.sql.sqltypes import String
from sqlmodel import Field
from typing_extensions import Self  # type: ignore


class Resource(ResourceDefinition, extra="allow", table=False):
    """Base class for all MADSci Resources. Used to track any resource that isn't well-modeled by a more specific type."""

    resource_id: str = Field(
        title="Resource ID",
        description="The ID of the resource.",
        nullable=False,
        default_factory=new_ulid_str,
        primary_key=True,
        sa_type=String,
    )
    resource_url: Optional[AnyUrl] = Field(
        title="Resource URL",
        description="The URL of the resource.",
        nullable=True,
        default=None,
        sa_type=String,
    )
    base_type: Literal[ResourceTypeEnum.resource] = Field(
        title="Resource Base Type",
        description="The base type of the resource.",
        nullable=False,
        default=ResourceTypeEnum.resource,
        sa_type=String,
    )
    parent_id: Optional[str] = Field(
        default=None,
        title="Parent Resource",
        description="The parent resource ID, if any.",
    )
    key: Optional[str] = Field(
        default=None,
        title="Key",
        description="The key of the resource in the parent container, if any.",
    )
    attributes: dict = Field(
        default_factory=dict,
        sa_type=JSON,
        title="Attributes",
        description="Custom attributes for the asset.",
    )
    created_at: Optional[datetime] = Field(
        title="Created Datetime",
        description="The timestamp of when the resource was created.",
        default=None,
    )
    updated_at: Optional[datetime] = Field(
        title="Updated Datetime",
        description="The timestamp of when the resource was last updated.",
        default=None,
    )
    removed: bool = Field(
        title="Removed",
        description="Whether the resource has been removed from the lab.",
        nullable=False,
        default=False,
    )
    is_ulid = field_validator("resource_id")(ulid_validator)

    @classmethod
    def discriminate(cls, resource: dict) -> "Resource":
        """Discriminate the resource based on its base type."""
        if isinstance(resource, dict):
            resource_type = resource.get("base_type")
        else:
            resource_type = resource.base_type
        return RESOURCE_TYPE_MAP[resource_type]["model"].model_validate(resource)


class Asset(Resource):
    """Base class for all MADSci Assets. These are tracked resources that aren't consumed (things like samples, labware, etc.)."""

    base_type: Literal[AssetTypeEnum.asset] = Field(
        title="Asset Base Type",
        description="The base type of the asset.",
        nullable=False,
        default=AssetTypeEnum.asset,
    )


class Consumable(Resource):
    """Base class for all MADSci Consumables. These are resources that are consumed (things like reagents, pipette tips, etc.)."""

    base_type: Literal[ConsumableTypeEnum.consumable] = Field(
        title="Consumable Base Type",
        description="The base type of the consumable.",
        nullable=False,
        default=ConsumableTypeEnum.consumable,
    )
    quantity: PositiveNumber = Field(
        title="Quantity",
        description="The quantity of the consumable.",
    )
    capacity: Optional[PositiveNumber] = Field(
        title="Capacity",
        description="The maximum capacity of the consumable.",
        default=None,
    )

    @model_validator(mode="after")
    def validate_consumable_quantity(self) -> Self:
        """Validate that the quantity is less than or equal to the capacity."""
        if self.capacity is not None and self.quantity > self.capacity:
            raise ValueError("Quantity cannot be greater than capacity.")
        return self


class DiscreteConsumable(Consumable):
    """Base class for all MADSci Discrete Consumables. These are consumables that are counted in whole numbers (things like pipette tips, tubes, etc.)."""

    base_type: Literal[ConsumableTypeEnum.discrete_consumable] = Field(
        title="Consumable Base Type",
        description="The base type of the discrete consumable.",
        default=ConsumableTypeEnum.discrete_consumable,
        const=True,
    )
    quantity: PositiveInt = Field(
        title="Quantity",
        description="The quantity of the discrete consumable.",
    )
    capacity: Optional[PositiveInt] = Field(
        title="Capacity",
        description="The maximum capacity of the discrete consumable.",
        default=None,
    )


class ContinuousConsumable(Consumable):
    """Base class for all MADSci Continuous Consumables. These are consumables that are measured in continuous quantities (things like liquids, powders, etc.)."""

    base_type: Literal[ConsumableTypeEnum.continuous_consumable] = Field(
        title="Consumable Base Type",
        description="The base type of the continuous consumable.",
        default=ConsumableTypeEnum.continuous_consumable,
        const=True,
    )
    quantity: PositiveNumber = Field(
        title="Quantity",
        description="The quantity of the continuous consumable.",
    )
    capacity: Optional[PositiveNumber] = Field(
        title="Capacity",
        description="The maximum capacity of the continuous consumable.",
        default=None,
    )


class Container(Asset):
    """Data Model for a Container. A container is a resource that can hold other resources."""

    base_type: Literal[ContainerTypeEnum.container] = Field(
        title="Container Base Type",
        description="The base type of the container.",
        nullable=False,
        default=ContainerTypeEnum.container,
    )
    capacity: Optional[PositiveInt] = Field(
        title="Capacity",
        description="The capacity of the container.",
        default=None,
    )
    children: Optional[dict[str, "ResourceDataModels"]] = Field(
        title="Children",
        description="The children of the container.",
        default_factory=dict,
    )

    def get_child(self, key: str) -> Optional["ResourceDataModels"]:
        """Get a child from the container."""
        return self.children.get(key, None)

    @computed_field
    def quantity(self) -> int:
        """Calculate the quantity of assets in the container."""
        return len(self.children)

    def extract_children(self) -> dict[str, "ResourceDataModels"]:
        """Extract the children from the container as a flat dictionary."""
        return self.children

    def populate_children(self, children: dict[str, "ResourceDataModels"]) -> None:
        """Populate the children of the container."""
        self.children = children

    @model_validator(mode="after")
    def validate_container_quantity(self) -> Self:
        """Validate that the quantity is less than or equal to the capacity."""
        if self.capacity is not None and self.quantity > self.capacity:
            raise ValueError("Quantity cannot be greater than capacity.")
        return self


class Collection(Container):
    """Data Model for a Collection. A collection is a container that can hold other resources, and which supports random access."""

    base_type: Literal[ContainerTypeEnum.collection] = Field(
        title="Container Base Type",
        description="The base type of the collection.",
        default=ContainerTypeEnum.collection,
        const=True,
    )
    children: Optional[dict[str, "ResourceDataModels"]] = Field(
        title="Children",
        description="The children of the collection.",
        default_factory=dict,
    )

    def get_child(self, key: str) -> Optional["ResourceDataModels"]:
        """Get a child from the container."""
        return self.children.get(key, None)

    @computed_field
    def quantity(self) -> int:
        """Calculate the quantity of assets in the container."""
        return len(self.children)

    def extract_children(self) -> dict[str, "ResourceDataModels"]:
        """Extract the children from the collection as a flat dictionary."""
        return self.children

    def populate_children(self, children: dict[str, "ResourceDataModels"]) -> None:
        """Populate the children of the collection."""
        self.children = children


def single_letter_or_digit_validator(value: str) -> str:
    """Validate that the value is a single letter or digit."""
    if not (value.isalpha() and len(value) == 1) or value.isdigit():
        raise ValueError("Value must be a single letter or digit.")
    return value


GridIndex = Union[
    int,
    Annotated[str, AfterValidator(single_letter_or_digit_validator)],
]
GridIndex2D = tuple[GridIndex, GridIndex]
GridIndex3D = tuple[GridIndex, GridIndex, GridIndex]


def numericize_index(key: Union[str, GridIndex]) -> GridIndex:
    """Convert a key to a numeric value."""
    if isinstance(key, int) or str(key).isdigit():
        return int(key)
    return string.ascii_lowercase.index(key.lower())


class Row(Container):
    """Data Model for a Row. A row is a container that can hold other resources in a single dimension and supports random access. For example, a row of tubes in a rack or a single-row microplate. Rows are indexed by integers or letters."""

    children: Optional[dict[GridIndex, "ResourceDataModels"]] = Field(
        title="Children",
        description="The children of the row container.",
        default_factory=dict,
    )
    base_type: Literal[ContainerTypeEnum.row] = Field(
        title="Container Base Type",
        description="The base type of the row.",
        default=ContainerTypeEnum.row,
        const=True,
    )
    row_dimension: int = Field(
        title="Row Dimension",
        description="The number of rows in the row.",
        ge=0,
    )

    @computed_field
    def quantity(self) -> int:
        """Calculate the quantity of assets in the container."""
        return len(self.children)

    def get_child(self, key: GridIndex) -> Optional["ResourceDataModels"]:
        """Get a child from the Row."""
        return self.children.get(numericize_index(key), None)

    @staticmethod
    def flatten_key(key: GridIndex) -> str:
        """Flatten the key to a string."""
        return str(key)

    @staticmethod
    def expand_key(key: str) -> GridIndex:
        """Expand the key to a 2-tuple."""
        if key.isdigit():
            return int(key)
        return key

    def check_key_bounds(self, key: Union[str, GridIndex]) -> bool:
        """Check if the key is within the bounds of the grid."""
        key = numericize_index(key)
        return not (key < 0 or key >= self.row_dimension)


class Grid(Row):
    """Data Model for a Grid. A grid is a container that can hold other resources in two dimensions and supports random access. For example, a 96-well microplate. Grids are indexed by integers or letters."""

    children: Optional[dict[GridIndex, dict[GridIndex, "ResourceDataModels"]]] = Field(
        title="Children",
        description="The children of the grid container.",
        default_factory=dict,
    )
    base_type: Literal[ContainerTypeEnum.grid] = Field(
        title="Container Base Type",
        description="The base type of the grid.",
        default=ContainerTypeEnum.grid,
        const=True,
    )
    column_dimension: int = Field(
        title="Column Dimension",
        description="The number of columns in the grid.",
        ge=0,
    )

    @computed_field
    def quantity(self) -> int:
        """Calculate the quantity of assets in the container."""
        quantity = 0
        for _, row_value in self.children.items():
            quantity += len(row_value)
        return quantity

    def get_child(self, key: GridIndex2D) -> Optional["ResourceDataModels"]:
        """Get a child from the Grid."""
        row = self.children.get(numericize_index(key[0]), None)
        if row is None:
            return None
        return row.get(numericize_index(key[1]), None)

    @staticmethod
    def flatten_key(key: GridIndex2D) -> str:
        """Flatten the key to a string."""
        return "_".join([str(index) for index in key])

    @staticmethod
    def expand_key(key: str) -> GridIndex2D:
        """Expand the key to a 2-tuple."""
        expanded_key = key.split("_")
        final_keys = []
        for index in expanded_key:
            if index.isdigit():
                final_keys.append(int(index))
            else:
                final_keys.append(index)
        return tuple(final_keys)

    def check_key_bounds(self, key: Union[str, GridIndex2D]) -> bool:
        """Check if the key is within the bounds of the grid."""
        if isinstance(key, str):
            key = self.expand_key(key)
        elif not isinstance(key, tuple) or len(key) != 2:
            raise ValueError("Key must be a string or a 2-tuple.")
        numeric_key = []
        for index in key:
            numeric_key.append(numericize_index(index))
        key = numeric_key
        return not (key[0] < 0 or key[0] >= self.row_dimension) and not (
            key[1] < 0 or key[1] >= self.column_dimension
        )

    def extract_children(self) -> dict[str, "ResourceDataModels"]:
        """Extract the children from the grid as a flat dictionary."""
        children_dict = {}
        for row_key, row_value in self.children.items():
            for col_key, col_value in row_value.items():
                children_dict[self.flatten_key((row_key, col_key))] = col_value

    def populate_children(self, children: dict[str, "ResourceDataModels"]) -> None:
        """Populate the children of the grid."""
        for key, value in children.items():
            row_key, col_key = self.expand_key(key)
            if row_key not in self.children:
                self.children[row_key] = {}
            self.children[row_key][col_key] = value


class VoxelGrid(Grid):
    """Data Model for a Voxel Grid. A voxel grid is a container that can hold other resources in three dimensions and supports random access. Voxel grids are indexed by integers or letters."""

    base_type: Literal[ContainerTypeEnum.voxel_grid] = Field(
        title="Container Base Type",
        description="The base type of the voxel grid.",
        default=ContainerTypeEnum.voxel_grid,
        const=True,
    )
    layer_dimension: int = Field(
        title="Layer Dimension",
        description="The number of layers in the grid.",
        ge=0,
    )
    children: Optional[
        dict[GridIndex, dict[GridIndex, dict[GridIndex, "ResourceDataModels"]]]
    ] = Field(
        title="Children",
        description="The children of the voxel grid container.",
        default_factory=dict,
    )

    @computed_field
    def quantity(self) -> int:
        """Calculate the quantity of assets in the container."""
        quantity = 0
        for _, row_value in self.children.items():
            for _, col_value in row_value.items():
                quantity += len(col_value)
        return quantity

    def get_child(self, key: GridIndex3D) -> Optional["ResourceDataModels"]:
        """Get a child from the Voxel Grid."""
        row = self.children.get(numericize_index(key[0]), None)
        if row is None:
            return None
        col = row.get(numericize_index(key[1]), None)
        if col is None:
            return None
        return col.get(numericize_index(key[2]), None)

    @staticmethod
    def flatten_key(key: GridIndex3D) -> str:
        """Flatten the key to a string."""
        return "_".join([str(index) for index in key])

    @staticmethod
    def expand_key(key: str) -> GridIndex3D:
        """Expand the key to a tuple."""
        expanded_key = key.split("_")
        final_keys = []
        for index in expanded_key:
            if index.isdigit():
                final_keys.append(int(index))
            else:
                final_keys.append(index)
        return final_keys

    def extract_children(self) -> dict[str, "ResourceDataModels"]:
        """Extract the children from the grid as a flat dictionary."""
        children_dict = {}
        for row_key, row_value in self.children.items():
            for col_key, col_value in row_value.items():
                for depth_key, depth_value in col_value.items():
                    children_dict[self.flatten_key((row_key, col_key, depth_key))] = (
                        depth_value
                    )

    def populate_children(self, children: dict[str, "ResourceDataModels"]) -> None:
        """Populate the children of the grid."""
        for key, value in children.items():
            row_key, col_key, depth_key = self.expand_key(key)
            if row_key not in self.children:
                self.children[row_key] = {}
            if col_key not in self.children[row_key]:
                self.children[row_key][col_key] = {}
            self.children[row_key][col_key][depth_key] = value

    def check_key_bounds(self, key: Union[str, GridIndex3D]) -> bool:
        """Check if the key is within the bounds of the grid."""
        if isinstance(key, str):
            key = self.expand_key(key)
        elif not isinstance(key, tuple) or len(key) != 3:
            raise ValueError("Key must be a string or a 3-tuple.")
        numeric_key = []
        for index in key:
            numeric_key.append(numericize_index(index))
        key = numeric_key
        return (
            not (key[0] < 0 or key[0] >= self.row_dimension)
            and not (key[1] < 0 or key[1] >= self.column_dimension)
            and not (key[2] < 0 or key[2] >= self.layer_dimension)
        )


class Slot(Container):
    """Data Model for a Slot. A slot is a container that can hold a single resource."""

    base_type: Literal[ContainerTypeEnum.slot] = Field(
        title="Container Base Type",
        description="The base type of the slot.",
        default=ContainerTypeEnum.slot,
        const=True,
    )
    children: Optional[list["ResourceDataModels"]] = Field(
        title="Children",
        description="The children of the slot.",
        default_factory=list,
    )
    capacity: Literal[1] = Field(
        title="Capacity",
        description="The capacity of the slot.",
        default=1,
        const=1,
    )

    def get_child(self, key: Optional[int] = None) -> Optional["ResourceDataModels"]:
        """Get the child from the slot."""
        if key is not None and key != 0:
            return None
        return self.child

    @computed_field
    def quantity(self) -> int:
        """Calculate the quantity of assets in the container."""
        return len(self.children)

    @property
    def child(self) -> Optional["ResourceDataModels"]:
        """Get the child from the slot."""
        return self.children[0] if self.children else None

    def extract_children(self) -> dict[str, "ResourceDataModels"]:
        """Extract the children from the stack as a flat dict."""
        return {"0": self.child} if self.child else {}

    def populate_children(self, children: dict[str, "ResourceDataModels"]) -> None:
        """Populate the children of the stack."""
        self.children = [children["0"]] if "0" in children else []


class Stack(Container):
    """Data Model for a Stack. A stack is a container that can hold other resources in a single dimension and supports last-in, first-out (LIFO) access. For example, a stack of plates in a vertical magazine. Stacks are indexed by integers, with 0 being the bottom."""

    base_type: Literal[ContainerTypeEnum.stack] = Field(
        title="Container Base Type",
        description="The base type of the stack.",
        default=ContainerTypeEnum.stack,
        const=True,
    )
    children: Optional[list["ResourceDataModels"]] = Field(
        title="Children",
        description="The children of the stack.",
        default_factory=list,
    )

    @computed_field
    def quantity(self) -> int:
        """Calculate the quantity of assets in the container."""
        return len(self.children)

    def get_child(self, key: int) -> Optional["ResourceDataModels"]:
        """Get a child from the container."""
        key = int(key)
        if key < 0 or key >= len(self.children):
            return None
        return self.children[key]

    def extract_children(self) -> dict[str, "ResourceDataModels"]:
        """Extract the children from the stack as a flat dict."""
        children_dict = {}
        for i in range(len(self.children)):
            children_dict[str(i)] = self.children[i]
        return children_dict

    def populate_children(self, children: dict[str, "ResourceDataModels"]) -> None:
        """Populate the children of the stack."""
        ordered_children = sorted(children.items(), key=lambda x: int(x[0]))
        self.children = [child[1] for child in ordered_children]


class Queue(Container):
    """Data Model for a Queue. A queue is a container that can hold other resources in a single dimension and supports first-in, first-out (FIFO) access. For example, a conveyer belt. Queues are indexed by integers, with 0 being the front."""

    base_type: Literal[ContainerTypeEnum.queue] = Field(
        title="Container Base Type",
        description="The base type of the queue.",
        default=ContainerTypeEnum.queue,
        const=True,
    )
    children: Optional[list["ResourceDataModels"]] = Field(
        title="Children",
        description="The children of the queue.",
        default_factory=list,
    )

    @computed_field
    def quantity(self) -> int:
        """Calculate the quantity of assets in the container."""
        return len(self.children)

    def get_child(self, key: int) -> Optional["ResourceDataModels"]:
        """Get a child from the container."""
        key = int(key)
        if key < 0 or key >= len(self.children):
            return None
        return self.children[key]

    def extract_children(self) -> dict[str, "ResourceDataModels"]:
        """Extract the children from the stack as a flat dict."""
        children_dict = {}
        for i in range(len(self.children)):
            children_dict[str(i)] = self.children[i]
        return children_dict

    def populate_children(self, children: dict[str, "ResourceDataModels"]) -> None:
        """Populate the children of the queue."""
        ordered_children = sorted(children.items(), key=lambda x: int(x[0]))
        self.children = [child[1] for child in ordered_children]


class Pool(Container):
    """Data Model for a Pool. A pool is a container for holding consumables that can be mixed or collocated. For example, a single well in a microplate, or a reservoir. Pools are indexed by string key."""

    base_type: Literal[ContainerTypeEnum.pool] = Field(
        title="Container Base Type",
        description="The base type of the pool.",
        default=ContainerTypeEnum.pool,
        const=True,
    )
    children: Optional[dict[str, "ConsumableDataModels"]] = Field(
        title="Children",
        description="The children of the pool.",
        default_factory=dict,
    )
    capacity: Optional[float] = Field(
        title="Capacity",
        description="The capacity of the pool as a whole.",
    )

    def get_child(self, key: str) -> Optional["ResourceDataModels"]:
        """Get a child from the container."""
        return self.children.get(key, None)

    @computed_field
    def quantity(self) -> int:
        """Calculate the quantity of assets in the container."""
        return sum(
            [
                child.quantity
                for child in self.children.values()
                if hasattr(child, "quantity")
            ]
        )

    def extract_children(self) -> dict[str, "ResourceDataModels"]:
        """Extract the children from the pool as a flat dictionary."""
        return self.children

    def populate_children(self, children: dict[str, "ResourceDataModels"]) -> None:
        """Populate the children of the pool."""
        self.children = children


RESOURCE_TYPE_MAP = {
    ResourceTypeEnum.resource: {
        "definition": ResourceDefinition,
        "model": Resource,
    },
    ResourceTypeEnum.asset: {
        "definition": AssetResourceDefinition,
        "model": Asset,
    },
    ResourceTypeEnum.consumable: {
        "definition": ConsumableResourceDefinition,
        "model": Consumable,
    },
    ConsumableTypeEnum.discrete_consumable: {
        "definition": DiscreteConsumableResourceDefinition,
        "model": DiscreteConsumable,
    },
    ConsumableTypeEnum.continuous_consumable: {
        "definition": ContinuousConsumableResourceDefinition,
        "model": ContinuousConsumable,
    },
    AssetTypeEnum.container: {
        "definition": ContainerResourceDefinition,
        "model": Container,
    },
    ContainerTypeEnum.stack: {
        "definition": StackResourceDefinition,
        "model": Stack,
    },
    ContainerTypeEnum.queue: {
        "definition": QueueResourceDefinition,
        "model": Queue,
    },
    ContainerTypeEnum.collection: {
        "definition": CollectionResourceDefinition,
        "model": Collection,
    },
    ContainerTypeEnum.row: {
        "definition": RowResourceDefinition,
        "model": Row,
    },
    ContainerTypeEnum.grid: {
        "definition": GridResourceDefinition,
        "model": Grid,
    },
    ContainerTypeEnum.voxel_grid: {
        "definition": VoxelGridResourceDefinition,
        "model": VoxelGrid,
    },
    ContainerTypeEnum.pool: {
        "definition": PoolResourceDefinition,
        "model": Pool,
    },
    ContainerTypeEnum.slot: {
        "definition": SlotResourceDefinition,
        "model": Slot,
    },
}

ResourceDataModels = Annotated[
    Union[
        Annotated[Resource, Tag("resource")],
        Annotated[Asset, Tag("asset")],
        Annotated[Consumable, Tag("consumable")],
        Annotated[DiscreteConsumable, Tag("discrete_consumable")],
        Annotated[ContinuousConsumable, Tag("continuous_consumable")],
        Annotated[Container, Tag("container")],
        Annotated[Collection, Tag("collection")],
        Annotated[Row, Tag("row")],
        Annotated[Grid, Tag("grid")],
        Annotated[VoxelGrid, Tag("voxel_grid")],
        Annotated[Stack, Tag("stack")],
        Annotated[Queue, Tag("queue")],
        Annotated[Pool, Tag("pool")],
        Annotated[Slot, Tag("slot")],
    ],
    Discriminator("base_type"),
]

ConsumableDataModels = Annotated[
    Union[
        Annotated[Consumable, Tag("consumable")],
        Annotated[DiscreteConsumable, Tag("discrete_consumable")],
        Annotated[ContinuousConsumable, Tag("continuous_consumable")],
    ],
    Discriminator("base_type"),
]

ContainerDataModels = Annotated[
    Union[
        Annotated[Container, Tag("container")],
        Annotated[Collection, Tag("collection")],
        Annotated[Row, Tag("row")],
        Annotated[Grid, Tag("grid")],
        Annotated[VoxelGrid, Tag("voxel_grid")],
        Annotated[Stack, Tag("stack")],
        Annotated[Queue, Tag("queue")],
        Annotated[Pool, Tag("pool")],
        Annotated[Slot, Tag("slot")],
    ],
    Discriminator("base_type"),
]<|MERGE_RESOLUTION|>--- conflicted
+++ resolved
@@ -3,11 +3,7 @@
 import string
 from typing import Annotated, Literal, Optional, Union
 
-<<<<<<< HEAD
-from madsci.common.types.base_types import new_ulid_str
-=======
-from madsci.common.types.base_types import PositiveInt, PositiveNumber
->>>>>>> 9f8a40a5
+from madsci.common.types.base_types import PositiveInt, PositiveNumber, new_ulid_str
 from madsci.common.types.resource_types.custom_types import (
     AssetTypeEnum,
     ConsumableTypeEnum,
