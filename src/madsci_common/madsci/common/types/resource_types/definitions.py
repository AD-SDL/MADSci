--- conflicted
+++ resolved
@@ -2,17 +2,12 @@
 
 from typing import Annotated, Literal, Optional, Union
 
-<<<<<<< HEAD
 from madsci.common.types.auth_types import OwnershipInfo
-from madsci.common.types.base_types import BaseModel
-=======
 from madsci.common.types.base_types import (
     BaseModel,
     PositiveInt,
     PositiveNumber,
-    new_ulid_str,
 )
->>>>>>> 9f8a40a5
 from madsci.common.types.event_types import EventClientConfig
 from madsci.common.types.lab_types import ManagerDefinition, ManagerType
 from madsci.common.types.resource_types.custom_types import (
