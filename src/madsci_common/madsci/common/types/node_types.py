--- conflicted
+++ resolved
@@ -2,19 +2,20 @@
 
 from datetime import datetime
 from enum import Enum
-from typing import Any, ClassVar, Optional
+from pathlib import Path
+from typing import Any, Optional
 
 from madsci.common.types.action_types import ActionDefinition
 from madsci.common.types.admin_command_types import AdminCommands
 from madsci.common.types.auth_types import OwnershipInfo
-<<<<<<< HEAD
-from madsci.common.types.base_types import Error, MadsciBaseModel
+from madsci.common.types.base_types import (
+    Error,
+    MadsciBaseModel,
+    MadsciBaseSettings,
+    PathLike,
+)
+from madsci.common.types.datapoint_types import ObjectStorageDefinition
 from madsci.common.utils import new_ulid_str
-=======
-from madsci.common.types.base_types import BaseModel, Error, new_ulid_str
-from madsci.common.types.datapoint_types import ObjectStorageDefinition
-from madsci.common.types.event_types import EventClientConfig
->>>>>>> 02a114c6
 from madsci.common.validators import ulid_validator
 from pydantic import (
     Field,
@@ -23,7 +24,6 @@
     field_serializer,
     model_serializer,
 )
-from pydantic.config import ConfigDict
 from pydantic.fields import computed_field
 from pydantic.functional_validators import field_validator
 from pydantic.networks import AnyUrl
@@ -43,11 +43,27 @@
     TRANSFER_MANAGER = "transfer_manager"
 
 
-class NodeConfig(MadsciBaseModel):
+class NodeConfig(
+    MadsciBaseSettings,
+    env_file=(".env", "node.env"),
+    toml_file=("settings.toml", "node.settings.toml"),
+    yaml_file=("settings.yaml", "node.settings.yaml"),
+    json_file=("settings.json", "node.settings.json"),
+    env_prefix="NODE_",
+):
     """Basic Configuration for a MADSci Node."""
 
-    model_config = ConfigDict(extra="allow")
-
+    node_definition: Optional[PathLike] = Field(
+        title="Node Definition File",
+        description="Path to the node definition file to use. If set, the node will load the definition from this file on startup. Otherwise, a default configuration will be created.",
+        default=Path("default.node.yaml"),
+        alias="node_definition",  # * Don't double prefix
+    )
+    node_info_path: Optional[PathLike] = Field(
+        title="Node Info Path",
+        description="Path to the node info file. If set, the node will export its info to this path on startup.",
+        default=None,
+    )
     status_update_interval: Optional[float] = Field(
         title="Status Update Interval",
         description="The interval in seconds at which the node should update its status.",
@@ -58,43 +74,25 @@
         description="The interval in seconds at which the node should update its state.",
         default=2.0,
     )
-<<<<<<< HEAD
-=======
-    event_client_config: Optional[EventClientConfig] = Field(
-        title="Event Client Configuration",
-        description="The configuration for a MADSci event client.",
-        default=None,
-    )
-    resource_server_url: Optional[AnyUrl] = Field(
-        title="Resource Client URL",
-        description="The URL of the resource server for this node to use.",
-        default=None,
-    )
     minio_client_config: Optional[ObjectStorageDefinition] = Field(
         title="Object Storage Configuration",
         description="Configuration for S3-compatible object storage using MinIO.",
         default=None,
     )
->>>>>>> 02a114c6
 
 
 class RestNodeConfig(NodeConfig):
     """Default Configuration for a MADSci Node that communicates over REST."""
 
-    host: str = Field(
-        title="Host",
-        description="The host of the REST API.",
-        default="127.0.0.1",
-    )
-    port: int = Field(
-        title="Port",
-        description="The port of the REST API.",
-        default=2000,
-    )
-    protocol: str = Field(
-        title="Protocol",
-        description="The protocol of the REST API, either 'http' or 'https'.",
-        default="http",
+    node_url: AnyUrl = Field(
+        title="Node URL",
+        description="The URL used to communicate with the node. This is the base URL for the REST API.",
+        default=AnyUrl("http://127.0.0.1:2000"),
+    )
+    uvicorn_kwargs: dict[str, Any] = Field(
+        title="Uvicorn Configuration",
+        description="Configuration for the Uvicorn server that runs the REST API.",
+        default_factory=dict,
     )
 
 
@@ -196,16 +194,9 @@
 class NodeDefinition(MadsciBaseModel):
     """Definition of a MADSci Node, a unique instance of a MADSci Node Module."""
 
-    _definition_file_patterns: ClassVar[list[str]] = ["*.node.yaml"]
-
     node_name: str = Field(title="Node Name", description="The name of the node.")
     node_id: str = Field(
         title="Node ID", description="The ID of the node.", default_factory=new_ulid_str
-    )
-    node_url: Optional[AnyUrl] = Field(
-        title="Node URL",
-        description="The URL used to communicate with the node.",
-        default=None,
     )
     node_description: Optional[str] = Field(
         title="Description",
@@ -231,33 +222,8 @@
         title="Node Capabilities",
         description="Explicitly override the capabilities of the node.",
     )
-    commands: dict[str, str] = Field(
-        title="Node Commands",
-        description="The commands that the node supports. These can be used to stop, start, or otherwise administrate the node(s).",
-        default_factory=dict,
-    )
-    is_template: bool = Field(
-        default=False,
-        title="Is Template",
-        description="Whether this is a template definition.",
-    )
-    config_defaults: dict[str, Any] = Field(
-        default_factory=dict,
-        title="Node Configuration Defaults",
-        description="Default values to use for configuration parameters for this particular node.",
-    )
 
     is_ulid = field_validator("node_id")(ulid_validator)
-
-    @model_serializer(mode="wrap")
-    def exclude_node_id_on_templates(
-        self, nxt: SerializerFunctionWrapHandler, info: SerializationInfo
-    ) -> dict[str, Any]:
-        """Exclude node_id on templates."""
-        serialized = nxt(self, info)
-        if self.is_template:
-            serialized.pop("node_id")
-        return serialized
 
 
 class Node(MadsciBaseModel, arbitrary_types_allowed=True):
@@ -292,6 +258,11 @@
 class NodeInfo(NodeDefinition):
     """Information about a MADSci Node."""
 
+    node_url: Optional[AnyUrl] = Field(
+        title="Node URL",
+        description="The URL used to communicate with the node.",
+        default=None,
+    )
     actions: dict[str, "ActionDefinition"] = Field(
         title="Node Actions",
         description="The actions that the node supports.",
