"""Types for managing MADSci contexts and their configurations."""

from typing import Optional

from madsci.common.types.base_types import (
    MadsciBaseSettings,
)
from pydantic import AnyUrl, Field


class MadsciContext(
    MadsciBaseSettings,
    env_file=(".env", "context.env"),
    toml_file=("settings.toml", "context.settings.toml"),
    yaml_file=("settings.yaml", "context.settings.yaml"),
    json_file=("settings.json", "context.settings.json"),
):
    """Base class for MADSci context settings."""

    lab_server_url: Optional[AnyUrl] = Field(
        title="Lab Server URL",
        description="The URL of the lab server.",
        default=None,
    )
    event_server_url: Optional[AnyUrl] = Field(
        title="Event Server URL",
        description="The URL of the event server.",
        default=None,
    )
    experiment_server_url: Optional[AnyUrl] = Field(
        title="Experiment Server URL",
        description="The URL of the experiment server.",
        default=None,
    )
    data_server_url: Optional[AnyUrl] = Field(
        title="Data Server URL",
        description="The URL of the data server.",
        default=None,
    )
    resource_server_url: Optional[AnyUrl] = Field(
        title="Resource Server URL",
        description="The URL of the resource server.",
        default=None,
    )
    workcell_server_url: Optional[AnyUrl] = Field(
        title="Workcell Server URL",
        description="The URL of the workcell server.",
        default=None,
    )
<<<<<<< HEAD
    transfer_server_url: Optional[AnyUrl] = Field(
        title="Transfer Server URL",
        description="The URL of the transfer server.",
=======
    location_server_url: Optional[AnyUrl] = Field(
        title="Location Server URL",
        description="The URL of the location server.",
>>>>>>> c3f850da
        default=None,
    )<|MERGE_RESOLUTION|>--- conflicted
+++ resolved
@@ -47,14 +47,8 @@
         description="The URL of the workcell server.",
         default=None,
     )
-<<<<<<< HEAD
-    transfer_server_url: Optional[AnyUrl] = Field(
-        title="Transfer Server URL",
-        description="The URL of the transfer server.",
-=======
     location_server_url: Optional[AnyUrl] = Field(
         title="Location Server URL",
         description="The URL of the location server.",
->>>>>>> c3f850da
         default=None,
     )