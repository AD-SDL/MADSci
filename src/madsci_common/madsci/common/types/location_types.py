--- conflicted
+++ resolved
@@ -1,7 +1,6 @@
 """Location types for MADSci."""
 
 from datetime import datetime
-from pathlib import Path
 from typing import Any, Literal, Optional
 
 from madsci.common.types.auth_types import OwnershipInfo
@@ -317,37 +316,16 @@
 ):
     """Settings for the LocationManager."""
 
-<<<<<<< HEAD
-    server_host: str = Field(
-        title="Server Host",
-        description="The host to run the server on.",
-        default="localhost",
-    )
-    manager_definition: PathLike = Field(
-        title="Location Manager Definition File",
-        description="Path to the location manager definition file to use.",
-        default=Path("location.manager.yaml"),
-    )
-    server_port: int = Field(
-        title="Server Port",
-        description="The port to run the server on.",
-        default=8006,
-    )
-=======
->>>>>>> 60e9230d
     server_url: AnyUrl = Field(
         title="Server URL",
         description="The URL where this manager's server runs.",
         default="http://localhost:8006/",
     )
-<<<<<<< HEAD
-=======
     manager_definition: PathLike = Field(
         title="Location Manager Definition File",
         description="Path to the location manager definition file to use.",
         default="location.manager.yaml",
     )
->>>>>>> 60e9230d
     redis_host: str = Field(
         title="Redis Host",
         description="The host of the Redis server for state storage.",
