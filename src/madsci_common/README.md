# MADSci Common

Shared types, utilities, validators, base classes and other common code used across the MADSci toolkit.

## Installation

See the main [README](../../README.md#installation) for installation options. This package is available as:
- PyPI: `pip install madsci.common`
- Docker: Included in `ghcr.io/ad-sdl/madsci`
- **Dependency**: Required by all other MADSci packages

## Core Components

### Types System
Pydantic-based data models for the entire MADSci ecosystem:

```python
# Import types organized by subsystem
from madsci.common.types.workflow_types import WorkflowDefinition
from madsci.common.types.node_types import NodeDefinition
from madsci.common.types.experiment_types import ExperimentDesign
from madsci.common.types.datapoint_types import ValueDataPoint
```

**Available type modules:**
- `action_types`: Action definitions, parameters, and flexible return types
- `experiment_types`: Experiment campaigns, designs, runs
- `workflow_types`: Workflow and step definitions with enhanced datapoint handling
- `node_types`: Node configurations and status
- `datapoint_types`: Data storage and retrieval
- `event_types`: Event logging and querying
- `resource_types`: Resource management and tracking
- `location_types`: Location management and resource attachments
- `parameter_types`: Enhanced parameter validation and serialization
- `auth_types`: Ownership and authentication
- `base_types`: Foundation classes and utilities

### Utilities
Common helper functions and validators:

```python
from madsci.common.utils import (
    utcnow, new_ulid_str, is_valid_ulid, extract_datapoint_ids,
    threaded_task, threaded_daemon, prompt_from_pydantic_model
)
from madsci.common.validators import ulid_validator
from madsci.common.serializers import serialize_to_yaml

# Generate unique IDs (ULID format)
experiment_id = new_ulid_str()

# UTC timestamps
timestamp = utcnow()

# YAML serialization
yaml_content = serialize_to_yaml(my_pydantic_model)

# ULID validation
is_valid = ulid_validator(experiment_id)
# Alternative validation
is_valid_alt = is_valid_ulid(experiment_id)

# Extract datapoint IDs from complex data structures
data_with_ids = {"result": ["01ARZ3NDEKTSV4RRFFQ69G5FAV", "01BX5ZZKBKACTAV9WEVGEMMVRZ"]}
datapoint_ids = extract_datapoint_ids(data_with_ids)

# Threading decorators for background tasks
@threaded_task
def background_job(data):
    # Long-running task
    pass

@threaded_daemon
def daemon_process():
    # Background daemon that stops when main thread exits
    pass

# Interactive model creation
from madsci.common.types.base_types import MadsciBaseModel

class MyModel(MadsciBaseModel):
    name: str
    value: int

# Prompt user to fill model fields interactively
user_data = prompt_from_pydantic_model(MyModel, "Enter model data")
my_instance = MyModel(**user_data)
```

### Settings Framework
Hierarchical configuration system using [Pydantic Settings](https://docs.pydantic.dev/latest/concepts/pydantic_settings/):

```python
from madsci.common.types.base_types import MadsciBaseSettings

class MyManagerSettings(MadsciBaseSettings):
    server_url: str = "http://localhost:8000"
    database_url: str = "mongodb://localhost:27017"
    # Supports env vars, CLI args, config files

settings = MyManagerSettings()
```

**Configuration sources (in precedence order):**
1. Command line arguments
2. Environment variables
3. Subsystem-specific files (`workcell.env`, `event.yaml`)
4. Generic files (`.env`, `settings.yaml`)
5. Default values

![Settings Precedence](./assets/drawio/config_precedence.drawio.svg)

**Configuration options**: See [Configuration.md](../../Configuration.md) and [example_lab/managers/](../../example_lab/managers/) for examples.

### ULID Best Practices

MADSci uses **ULID (Universally Unique Lexicographically Sortable Identifier)** for all ID generation throughout the system:

```python
from madsci.common.utils import new_ulid_str, is_valid_ulid

# Generate new IDs
resource_id = new_ulid_str()
experiment_id = new_ulid_str()

# Validate ULID format
if is_valid_ulid(some_id):
    # Process valid ULID
    pass
```

**When to use ULIDs:**
- All resource identifiers (experiments, workflows, datapoints, etc.)
- Database primary keys
- Event tracking and correlation
- Any case requiring unique, sortable identifiers

**Benefits over UUIDs:**
- **Performance**: More efficient generation and comparison
- **Lexicographical sorting**: Natural time-based ordering
- **Timestamp preservation**: First 48 bits encode creation time
- **URL-safe**: Uses Crockford's Base32 encoding
- **Collision resistance**: 80 bits of randomness per millisecond

**Validation patterns:**
```python
from madsci.common.validators import ulid_validator
from pydantic import Field

class MyModel(MadsciBaseModel):
    id: str = Field(default_factory=new_ulid_str, title="Resource ID")
    parent_id: Optional[str] = Field(None, title="Parent Resource ID")

    @field_validator("parent_id")
    @classmethod
    def validate_parent_id(cls, v):
        if v is not None:
            return ulid_validator(v)
        return v
```

### Error Handling

MADSci provides standardized error handling patterns using the `Error` class and specific exceptions:

```python
from madsci.common.types.base_types import Error
from madsci.common.exceptions import (
    ActionNotImplementedError, WorkflowFailedError,
    ExperimentCancelledError, LocationNotFoundError
)

# Create errors from exceptions
try:
    # Some operation that might fail
    pass
except ValueError as e:
    error = Error.from_exception(e)
    # Error has: message, error_type, logged_at

# Create errors manually
error = Error(
    message="Custom error occurred",
    error_type="ValidationError"
)

# MADSci-specific exceptions
raise ActionNotImplementedError("Action 'analyze_sample' not implemented")
raise WorkflowFailedError("Sample preparation workflow failed at step 3")
raise ExperimentCancelledError("User cancelled experiment 'batch_synthesis'")
raise LocationNotFoundError("Location 'sample_rack_1' not found in lab")
```

**Error handling in actions:**
```python
def my_action(self, sample_id: str) -> ActionResult:
    try:
        # Action implementation
        result = process_sample(sample_id)
        return self.request.succeeded(json_result=result)
    except Exception as e:
        # Convert exception to MADSci Error
        error = Error.from_exception(e)
        return self.request.failed(errors=[error])
```

## Usage Patterns

### Creating Custom Types
```python
from madsci.common.types.base_types import MadsciBaseModel
from pydantic import Field
from typing import Optional

class MyCustomType(MadsciBaseModel):
    name: str = Field(description="Object name")
    value: float = Field(gt=0, description="Positive value")
    metadata: dict = Field(default_factory=dict)
    optional_field: Optional[str] = Field(None, description="Optional parameter")

# Automatic validation, serialization to JSON/YAML
obj = MyCustomType(name="test", value=42.0)
json_str = obj.model_dump_json()
yaml_str = obj.model_dump_yaml()  # YAML serialization supported
```

### Action Parameter Types
```python
from madsci.common.types.action_types import ActionFiles
from pathlib import Path
from typing import Union

class ProcessingFiles(ActionFiles):
    """Custom file collection for action returns."""
    log_file: Path
    results_file: Path
    optional_config: Optional[Path] = None

# Complex parameter handling
def my_action(
    sample_id: str,
    parameters: dict[str, Union[str, int, float]],
    file_input: Path,
    optional_metadata: Optional[dict] = None
) -> ProcessingFiles:
    """Action with complex parameter types and file return."""
    # MADSci automatically handles serialization/deserialization
    pass
```

### Extending Base Settings
```python
from madsci.common.types.base_types import MadsciBaseSettings
from pydantic import Field
from typing import Optional

class CustomSettings(MadsciBaseSettings, env_prefix="CUSTOM_"):
    api_key: str = Field(description="API authentication key")
    timeout: int = Field(default=30, description="Request timeout")
    advanced_config: Optional[dict[str, str]] = Field(
        default=None,
        description="Advanced configuration options"
    )

# Reads from CUSTOM_API_KEY, CUSTOM_TIMEOUT environment variables
settings = CustomSettings()
```

### Working with Complex Types
```python
from madsci.common.types.parameter_types import ParameterDefinition
from typing import Union, Optional, get_origin

# Handle complex nested types
complex_type = dict[str, list[Union[int, float]]]
origin = get_origin(complex_type)  # Returns dict

# Parameter validation for action arguments
param_def = ParameterDefinition(
    name="complex_param",
    type_hint=complex_type,
    required=True,
    description="Complex nested parameter"
)
```

### Manager Base Class
Create standardized manager services with `AbstractManagerBase`:

```python
from madsci.common.manager_base import AbstractManagerBase
from madsci.common.types.base_types import MadsciBaseSettings, MadsciBaseModel
from madsci.common.types.manager_types import ManagerHealth

class MyManagerSettings(MadsciBaseSettings):
    model_config = {"env_prefix": "MY_MANAGER_"}
    database_url: str = "mongodb://localhost:27017"

class MyManagerDefinition(MadsciBaseModel):
    name: str = "My Manager"
    description: str = "Custom manager service"

class MyManager(AbstractManagerBase[MyManagerSettings, MyManagerDefinition]):
    SETTINGS_CLASS = MyManagerSettings
    DEFINITION_CLASS = MyManagerDefinition
    # ENABLE_ROOT_DEFINITION_ENDPOINT = True  # Default: enabled

    def get_health(self) -> ManagerHealth:
        """Override to implement custom health checks."""
        return ManagerHealth(healthy=True, description="Manager is healthy")

# Create and run the manager
manager = MyManager()
manager.run_server()  # Starts FastAPI server with auto-generated endpoints
```

**Built-in endpoints:**
- `GET /` - Manager definition (configurable with `ENABLE_ROOT_DEFINITION_ENDPOINT`)
- `GET /definition` - Manager definition (always available)
- `GET /health` - Health status

**Configurable root endpoint:**
```python
class CustomManager(AbstractManagerBase[Settings, Definition]):
    ENABLE_ROOT_DEFINITION_ENDPOINT = False  # Disable root endpoint
    # Allows custom root endpoint implementation or static file serving for UIs
```

<<<<<<< HEAD
### Middleware

MADSci provides middleware components for enhancing server resilience and monitoring:

#### Rate Limiting

The `RateLimitMiddleware` protects services from overload by enforcing request rate limits per client IP:

```python
from madsci.common.middleware import RateLimitMiddleware
from fastapi import FastAPI

app = FastAPI()

# Add rate limiting (100 requests per 60 seconds)
app.add_middleware(
    RateLimitMiddleware,
    requests_limit=100,
    time_window=60,
    cleanup_interval=300  # Clean up inactive clients every 5 minutes
)
```

**Key features:**
- **Async-safe**: Uses asyncio locks to prevent race conditions in concurrent coroutine handling
- **Sliding window**: Rate limiting based on moving time window algorithm
- **Memory efficient**: Automatic cleanup of inactive client tracking data
- **Standard headers**: Returns `X-RateLimit-*` headers and `Retry-After` on limit exceeded
- **429 responses**: Returns HTTP 429 Too Many Requests when limit is exceeded

**Configuration parameters:**
- `requests_limit`: Maximum requests allowed per time window (default: 100)
- `time_window`: Time window in seconds (default: 60)
- `cleanup_interval`: Interval between cleanup operations in seconds (default: 300)

**Response headers:**
- `X-RateLimit-Limit`: Maximum requests allowed in the time window
- `X-RateLimit-Remaining`: Number of requests remaining in current window
- `X-RateLimit-Reset`: Unix timestamp when the rate limit resets
- `Retry-After`: Seconds to wait before retrying (included in 429 responses)

**Example 429 response:**
```json
{
  "detail": "Rate limit exceeded: 100 requests per 60 seconds"
}
```

**Integration with managers:**
```python
from madsci.common.manager_base import AbstractManagerBase
from madsci.common.middleware import RateLimitMiddleware

class MyManager(AbstractManagerBase[MySettings, MyDefinition]):
    def __init__(self, settings: MySettings):
        super().__init__(settings)
        # Add rate limiting to protect the service
        self.app.add_middleware(
            RateLimitMiddleware,
            requests_limit=200,  # Allow 200 requests
            time_window=60,      # Per minute
        )
```
=======
### Database Backup Tools

MADSci provides standalone backup tools for MongoDB databases that can be used independently or integrated with migration workflows:

```python
from pathlib import Path
from pydantic import AnyUrl
from madsci.common.backup_tools import (
    MongoDBBackupTool,
    MongoDBBackupSettings
)

# Configure backup settings
settings = MongoDBBackupSettings(
    mongo_db_url=AnyUrl("mongodb://localhost:27017"),
    database="events",
    backup_dir=Path("./backups"),
    max_backups=10,  # Keep last 10 backups
    validate_integrity=True
)

# Create backup tool
backup_tool = MongoDBBackupTool(settings)

# Create a backup
backup_path = backup_tool.create_backup("before_migration")
print(f"Backup created: {backup_path}")

# List available backups
backups = backup_tool.list_available_backups()

# Restore from backup
backup_tool.restore_from_backup(backup_path)

# Validate backup integrity
is_valid = backup_tool.validate_backup_integrity(backup_path)
```

**Using the unified CLI:**
```bash
# Create MongoDB backup (auto-detects database type)
madsci-backup create --db-url mongodb://localhost:27017/events

# Restore from backup
madsci-backup restore --backup /path/to/backup --db-url mongodb://localhost:27017/events

# Validate backup integrity
madsci-backup validate --backup /path/to/backup --db-url mongodb://localhost:27017/events
```

**Features:**
- Standalone backup/restore operations
- Automatic backup rotation and retention
- SHA256 integrity validation
- Support for specific collection filtering
- Integration with MADSci migration tools
- Unified CLI for both PostgreSQL and MongoDB

For comprehensive documentation including examples, best practices, and advanced usage, see [backup_tools/README.md](./madsci/common/backup_tools/README.md).
>>>>>>> 26635400
<|MERGE_RESOLUTION|>--- conflicted
+++ resolved
@@ -326,7 +326,6 @@
     # Allows custom root endpoint implementation or static file serving for UIs
 ```
 
-<<<<<<< HEAD
 ### Middleware
 
 MADSci provides middleware components for enhancing server resilience and monitoring:
@@ -390,7 +389,6 @@
             time_window=60,      # Per minute
         )
 ```
-=======
 ### Database Backup Tools
 
 MADSci provides standalone backup tools for MongoDB databases that can be used independently or integrated with migration workflows:
@@ -449,5 +447,4 @@
 - Integration with MADSci migration tools
 - Unified CLI for both PostgreSQL and MongoDB
 
-For comprehensive documentation including examples, best practices, and advanced usage, see [backup_tools/README.md](./madsci/common/backup_tools/README.md).
->>>>>>> 26635400
+For comprehensive documentation including examples, best practices, and advanced usage, see [backup_tools/README.md](./madsci/common/backup_tools/README.md).