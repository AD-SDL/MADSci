"""Provides an ExperimentApplication class that manages the execution of an experiment."""

import argparse
import time
import typing
from contextlib import contextmanager
from functools import wraps
from pathlib import Path
from typing import Any, Callable, Optional, TypeVar, Union

from madsci.client.data_client import DataClient
from madsci.client.event_client import EventClient
from madsci.client.experiment_client import ExperimentClient
from madsci.client.resource_client import ResourceClient
from madsci.client.workcell_client import WorkcellClient
from madsci.common.exceptions import ExperimentCancelledError, ExperimentFailedError
from madsci.common.types.base_types import PathLike
from madsci.common.types.condition_types import Condition
from madsci.common.types.context_types import MadsciContext
from madsci.common.types.experiment_types import (
    Experiment,
    ExperimentDesign,
    ExperimentStatus,
)
from madsci.common.types.location_types import Location
from madsci.common.types.resource_types import Resource
from madsci.common.utils import threaded_daemon
from madsci.node_module.rest_node_module import RestNode
from pydantic import AnyUrl
from rich import print
from typing_extensions import ParamSpec

P = ParamSpec("P")
R = TypeVar("R")


class ExperimentApplication(RestNode):
    """
    An experiment application that helps manage the execution of an experiment.

    You can either use this class as a base class for your own application class, or create an instance of it to manage the execution of an experiment.
    """

    experiment: Optional[Experiment] = None
    """The current experiment being run."""
    experiment_design: Optional[Union[ExperimentDesign, PathLike]] = None
    """The design of the experiment."""
    logger = event_client = EventClient()
    """The event logger for the experiment."""
    context: MadsciContext = MadsciContext()
    """The context for the experiment application."""
    workcell_client: WorkcellClient
    """Client for managing workcells."""
    resource_client: ResourceClient
    """Client for managing resources."""
    data_client: DataClient
    """Client for managing data."""
    experiment_client: ExperimentClient
    """Client for managing experiments."""
<<<<<<< HEAD
    inputs = []
=======
    inputs: typing.ClassVar = []
>>>>>>> b34e6bf5
    """inputs to the main function"""

    def __init__(
        self,
        experiment_server_url: Optional[AnyUrl] = None,
        experiment_design: Optional[Union[str, Path, ExperimentDesign]] = None,
        experiment: Optional[Experiment] = None,
        *args: Any,
        **kwargs: Any,
    ) -> "ExperimentApplication":
        """Initialize the experiment application. You can provide an experiment design to use for creating new experiments, or an existing experiment to continue."""
        super().__init__(*args, **kwargs)
        self.context = (
            MadsciContext(experiment_server_url=experiment_server_url)
            if experiment_server_url
            else MadsciContext()
        )
        self.experiment_design = experiment_design or self.experiment_design
        if isinstance(self.experiment_design, (str, Path)):
            self.experiment_design = ExperimentDesign.from_yaml(self.experiment_design)

        self.experiment = experiment if experiment else self.experiment
        self.node_info.node_url = self.experiment_design.node_config.node_url
        self.config = self.experiment_design.node_config

        # * Re-initialize expeirment client in-case user provided a different server URL
        self.experiment_client = ExperimentClient(
            experiment_server_url=self.context.experiment_server_url
        )
        self.workcell_client = WorkcellClient()
        self.data_client = DataClient()
        self.resource_client = ResourceClient()
        self.event_client = self.logger = EventClient()

    @classmethod
    def start_new(
        cls,
        experiment_server_url: Optional[AnyUrl] = None,
        experiment_design: Optional[ExperimentDesign] = None,
    ) -> "ExperimentApplication":
        """Create a new experiment application with a new experiment."""
        self = cls(
            experiment_server_url=experiment_server_url,
            experiment_design=experiment_design,
        )
        self.start_experiment_run()
        return self

    @classmethod
    def continue_experiment(
        cls, experiment: Experiment, experiment_server_url: Optional[AnyUrl] = None
    ) -> "ExperimentApplication":
        """Create a new experiment application with an existing experiment."""
        self = cls(experiment_server_url=experiment_server_url, experiment=experiment)
        self.experiment_client.continue_experiment(
            experiment_id=experiment.experiment_id
        )
        return self

    def start_experiment_run(
        self, run_name: Optional[str] = None, run_description: Optional[str] = None
    ) -> None:
        """Sends the ExperimentDesign to the server to register a new experimental run."""

        self.experiment = self.experiment_client.start_experiment(
            experiment_design=self.experiment_design,
            run_name=run_name,
            run_description=run_description,
        )
        self.logger.log_info(
            f"Started run '{self.experiment.run_name}' ({self.experiment.experiment_id}) of experiment '{self.experiment.experiment_design.experiment_name}'"
        )
        passed_checks = False
        while not passed_checks:
            passed_checks = True
            for condition in self.experiment_design.resource_conditions:
                passed = self.evaluate_condition(condition)
                passed_checks = passed_checks and passed
                print(f"Check {condition.condition_name}: {passed}")
            if not passed_checks:
                val = input("Check failed, retry?")
                if val == "n":
                    break

        self.workcell_client.ownership_info.experiment_id = (
            self.experiment.experiment_id
        )
        self.data_client.ownership_info.experiment_id = self.experiment.experiment_id
        self.resource_client.ownership_info.experiment_id = (
            self.experiment.experiment_id
        )

    def end_experiment(self, status: Optional[ExperimentStatus] = None) -> None:
        """End the experiment."""
        self.experiment = self.experiment_client.end_experiment(
            experiment_id=self.experiment.experiment_id,
            status=status,
        )
        self.logger.log_info(
            f"Ended run '{self.experiment.run_name}' ({self.experiment.experiment_id}) of experiment '{self.experiment.experiment_design.experiment_name}'"
        )

    def pause_experiment(self) -> None:
        """Pause the experiment."""
        self.experiment = self.experiment_client.pause_experiment(
            experiment_id=self.experiment.experiment_id
        )
        self.logger.log_info(
            f"Paused run '{self.experiment.run_name}' ({self.experiment.experiment_id}) of experiment '{self.experiment.experiment_design.experiment_name}'"
        )

    def cancel_experiment(self) -> None:
        """Cancel the experiment."""
        self.experiment = self.experiment_client.cancel_experiment(
            experiment_id=self.experiment.experiment_id
        )
        self.logger.log_info(
            f"Cancelled run '{self.experiment.run_name}' ({self.experiment.experiment_id}) of experiment '{self.experiment.experiment_design.experiment_name}'"
        )

    def fail_experiment(self) -> None:
        """Mark an experiment as failed."""
        self.experiment = self.experiment_client.end_experiment(
            experiment_id=self.experiment.experiment_id,
            status=ExperimentStatus.FAILED,
        )
        self.logger.log_info(
            f"Failed run '{self.experiment.run_name}' ({self.experiment.experiment_id}) of experiment '{self.experiment.experiment_design.experiment_name}'"
        )

    def handle_exception(self, exception: Exception) -> None:
        """Exception handler that makes experiment fail by default, can be overwritten"""
        self.logger.log_info(
            f"Failed run '{self.experiment.run_name}' ({self.experiment.experiment_id}) of experiment '{self.experiment.experiment_design.experiment_name}' with exception {exception!s}"
        )
        self.end_experiment(ExperimentStatus.FAILED)

    @contextmanager
    def manage_experiment(
        self, run_name: Optional[str] = None, run_description: Optional[str] = None
    ) -> contextmanager:
        """Context manager to start and end an experiment."""
        self.start_experiment_run(run_name=run_name, run_description=run_description)
        try:
            yield
        except Exception as e:
            self.handle_exception(e)
            raise (e)
        else:
            self.end_experiment()

    @threaded_daemon
    def loop(self) -> None:
        """Function that runs the experimental loop. This should be overridden by subclasses."""
        raise NotImplementedError

    def check_experiment_status(self) -> None:
        """
        Update and check the status of the current experiment.

        Raises an exception if the experiment has been cancelled or failed.
        If the experiment has been paused, this function will wait until the experiment is resumed.

        Raises:
            ExperimentCancelledError: If the experiment has been cancelled.
            ExperimentFailedError: If the experiment has failed.
        """
        self.experiment = self.experiment_client.get_experiment(
            experiment_id=self.experiment.experiment_id
        )
        exception = None
        if self.experiment.status == ExperimentStatus.PAUSED:
            self.logger.log_warning(
                f"Experiment '{self.experiment.experiment_design.experiment_name}' has been paused."
            )
            while True:
                time.sleep(5)
                self.experiment = self.experiment_client.get_experiment(
                    experiment_id=self.experiment.experiment_id
                )
                if self.experiment.status != ExperimentStatus.PAUSED:
                    break
        if self.experiment.status == ExperimentStatus.CANCELLED:
            exception = ExperimentCancelledError(
                "Experiment manager reports that the experiment has been cancelled."
            )
        elif self.experiment.status == ExperimentStatus.FAILED:
            exception = ExperimentFailedError(
                "Experiment manager reports that the experiment has failed."
            )

        if exception:
            self.logger.log_error(exception.message)
            raise exception

    def get_resource_from_condition(self, condition: Condition) -> Optional[Resource]:
        """gets a resource from a condition"""
        resource = None
        if condition.resource_id:
            resource = self.resource_client.get_resource(condition.resource_id)
        elif condition.resource_name:
            resource = self.resource_client.query_resource(
                resource_name=condition.resource_name, multiple=False
            )
        if resource is None:
            raise (Exception("Invalid Identifier for Resource"))
        return resource

    def check_resource_field(self, resource: Resource, condition: Condition) -> bool:
        """check if a resource meets a condition"""
        if condition.operator == "is_greater_than":
            return getattr(resource, condition.field) > condition.target_value
        if condition.operator == "is_less_than":
            return getattr(resource, condition.field) < condition.target_value
        if condition.operator == "is_equal_to":
            return getattr(resource, condition.field) == condition.target_value
        if condition.operator == "is_greater_than_or_equal_to":
            return getattr(resource, condition.field) >= condition.target_value
        if condition.operator == "is_less_than_or_equal_to":
            return getattr(resource, condition.field) < condition.target_value
        return False

    def get_location_from_condition(self, condition: Condition) -> Location:
        """get the location referenced by a condition"""
        location = None
        if condition.location_name:
            location = next(
                location
                for location in self.workcell_client.get_locations()
                if location.location_name == condition.location_name
            )
        elif condition.location_id:
            location = self.workcell_client.get_location(condition.location_id)
        if location is None:
            raise (Exception("Invalid Identifier for Location"))
        return location

    def resource_at_key(self, resource: Resource, condition: Condition) -> bool:
        """return if a resource is in a location at condition.key"""
        if isinstance(resource.children, list):
            if len(resource.children) > int(condition.key):
                if condition.resource_class:
                    return (
                        resource.children[condition.key].resource_class
                        == condition.resource_class
                    )
                return True
            return False
        if str(condition.key) in resource.children:
            if condition.resource_class:
                return (
                    resource.children[str(condition.key)].resource_class
                    == condition.resource_class
                )
            return True
        return False

<<<<<<< HEAD
    def run_experiment(self, kwargs):
        pass

    def add_experiment_management(self, func: Callable[P, R]) -> Callable[P, R]:
=======
    def run_experiment(self, kwargs: Any) -> None:
        """The main experiment function, overwrite for each app"""

    def add_experiment_management(self, func: Callable[P, R]) -> Callable[P, R]:
        """wraps the run experiment function while preserving arguments"""

>>>>>>> b34e6bf5
        @wraps(func)
        def run_experiment(*args: P.args, **kwargs: P.kwargs) -> R:
            with self.manage_experiment():
                return func(*args, **kwargs)

        return run_experiment

    def evaluate_condition(self, condition: Condition) -> bool:
        """evaluate a condition"""
        if condition.condition_type == "resource_present":
            location = self.get_location_from_condition(condition)
            resource = self.resource_client.get_resource(location.resource_id)
            return self.resource_at_key(resource, condition)
        if condition.condition_type == "no_resource_present":
            location = self.get_location_from_condition(condition)
            resource = self.resource_client.get_resource(location.resource_id)
            return not self.resource_at_key(resource, condition)

        if condition.condition_type == "resource_field_check":
            resource = self.get_resource_from_condition(condition)
            return self.check_resource_field(resource, condition)

        if condition.condition_type == "resource_child_field_check":
            resource = self.get_resource_from_condition(condition)
            if isinstance(resource.children, list):
                if len(resource.children) > int(condition.key):
                    resource_child = resource.children[int(condition.key)]
                else:
                    raise (Exception("Invalid Key for Resource Child"))
            elif condition.key not in resource.children:
                raise (Exception("Invalid Key for Resource Child"))
            else:
                resource_child = resource.children[condition.key]
            return self.check_resource_field(resource_child, condition)
        return False

<<<<<<< HEAD
    def start_app(self):
=======
    def start_app(self) -> None:
        """Starts the application as an node or in sungle run mode"""
>>>>>>> b34e6bf5
        parser = argparse.ArgumentParser(
            prog="ExperimentApp",
            description="Runs an experiment application",
            epilog="Can run in single shot or server mode",
        )
        for value in self.inputs:
            parser.add_argument("--" + value["name"], default=value["default"])
        parser.add_argument("--server_mode", default=False)
        arguments = parser.parse_args()
        if arguments.server_mode:
            self._add_action(
                self.add_experiment_management(self.run_experiment),
                "run_experiment",
                "Run the Experiment",
                blocking=False,
            )
            self.start_node()
        else:
            args_dict = arguments.__dict__
            del args_dict["server_mode"]
            self.run_experiment(**args_dict)<|MERGE_RESOLUTION|>--- conflicted
+++ resolved
@@ -57,11 +57,7 @@
     """Client for managing data."""
     experiment_client: ExperimentClient
     """Client for managing experiments."""
-<<<<<<< HEAD
-    inputs = []
-=======
     inputs: typing.ClassVar = []
->>>>>>> b34e6bf5
     """inputs to the main function"""
 
     def __init__(
@@ -319,19 +315,12 @@
             return True
         return False
 
-<<<<<<< HEAD
-    def run_experiment(self, kwargs):
-        pass
-
-    def add_experiment_management(self, func: Callable[P, R]) -> Callable[P, R]:
-=======
     def run_experiment(self, kwargs: Any) -> None:
         """The main experiment function, overwrite for each app"""
 
     def add_experiment_management(self, func: Callable[P, R]) -> Callable[P, R]:
         """wraps the run experiment function while preserving arguments"""
 
->>>>>>> b34e6bf5
         @wraps(func)
         def run_experiment(*args: P.args, **kwargs: P.kwargs) -> R:
             with self.manage_experiment():
@@ -368,12 +357,8 @@
             return self.check_resource_field(resource_child, condition)
         return False
 
-<<<<<<< HEAD
-    def start_app(self):
-=======
     def start_app(self) -> None:
         """Starts the application as an node or in sungle run mode"""
->>>>>>> b34e6bf5
         parser = argparse.ArgumentParser(
             prog="ExperimentApp",
             description="Runs an experiment application",
