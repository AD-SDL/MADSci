--- conflicted
+++ resolved
@@ -321,15 +321,9 @@
         files_list = result_data.get("files")
         if files_list:
             # Fetch the actual files using the file keys
-<<<<<<< HEAD
-            action_files = self._fetch_files_from_keys(
-                action_name, action_id, files_list, timeout=timeout
-            )
-            result_data["files"] = action_files
-=======
             try:
                 action_files = self._fetch_files_from_keys(
-                    action_name, action_id, files_list
+                    action_name, action_id, files_list, timeout=timeout
                 )
                 result_data["files"] = action_files
             except Exception as e:
@@ -338,7 +332,6 @@
                     f"Error in Client: Failed to fetch files for action {action_name} with ID {action_id}: {e}"
                 )
                 result_data["files"] = None
->>>>>>> 60e9230d
         else:
             result_data["files"] = None
 
@@ -362,9 +355,7 @@
         """
         try:
             # Download the ZIP file containing all files
-            zip_path = self._get_action_files_zip(
-                action_name, action_id, timeout=timeout
-            )
+            zip_path = self._get_action_files_zip(action_id, timeout=timeout)
 
             # Extract files from ZIP
             with zipfile.ZipFile(zip_path, "r") as zip_file:
@@ -435,33 +426,19 @@
             rest_response.json(), action_name, action_id, timeout=timeout
         )
 
-<<<<<<< HEAD
     def _get_action_files_zip(
-        self, action_name: str, action_id: str, timeout: Optional[float] = None
+        self, action_id: str, timeout: Optional[float] = None
     ) -> Path:
         """
         Download all files from an action result as a ZIP. REST-implementation specific.
 
         Args:
-            action_name: The name of the action.
-            action_id: The ID of the action.
+            action_id: Action ID used in the download endpoint
             timeout: Optional timeout override in seconds. If None, uses config.timeout_data_operations.
         """
         rest_response = self.session.get(
-            f"{self.url}/action/{action_name}/{action_id}/download",
+            f"{self.url}/action/{action_id}/download",
             timeout=timeout or self.config.timeout_data_operations,
-=======
-    def _get_action_files_zip(self, action_name: str, action_id: str) -> Path:  # noqa: ARG002
-        """Download all files from an action result as a ZIP. REST-implementation specific.
-
-        Args:
-            action_name: Action name (kept for backward compatibility, not used in endpoint)
-            action_id: Action ID used in the download endpoint
-        """
-        rest_response = requests.get(
-            f"{self.url}/action/{action_id}/download",
-            timeout=60,
->>>>>>> 60e9230d
         )
         rest_response.raise_for_status()
 
