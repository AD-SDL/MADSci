--- conflicted
+++ resolved
@@ -55,11 +55,7 @@
             self._minio_client = create_minio_client(object_storage_config)
 
     def get_datapoint(self, datapoint_id: Union[str, ULID]) -> DataPoint:
-<<<<<<< HEAD
-        """Get an datapoint by ID."""
-=======
-        """Get a datapoint metadata by ID, either from local storage or server."""
->>>>>>> 02a114c6
+        """Get a datapoint's metadata by ID, either from local storage or server."""
         if self.url is None:
             if datapoint_id in self._local_datapoints:
                 return self._local_datapoints[datapoint_id]
@@ -210,7 +206,7 @@
         """
         # Case 1: Handle ObjectStorageDataPoint with path directly
         if (
-            datapoint.data_type.value == "object_storage"
+            datapoint.data_type == DataPointTypeEnum.OBJECT_STORAGE
             and hasattr(datapoint, "path")
             and self._minio_client is not None
         ):
@@ -232,7 +228,7 @@
                 )
         # Case2: check if this is a file datapoint and object storage is configured
         if (
-            datapoint.data_type.value == "file"  # Convert to string for comparison
+            datapoint.data_type == DataPointTypeEnum.FILE
             and self._minio_client is not None
         ):
             try:
@@ -260,7 +256,7 @@
             self._local_datapoints[datapoint.datapoint_id] = datapoint
             return datapoint
 
-        if datapoint.data_type == "file":
+        if datapoint.data_type == DataPointTypeEnum.FILE:
             files = {
                 (
                     "files",
