--- conflicted
+++ resolved
@@ -1,12 +1,7 @@
 [project]
 name = "madsci.client"
-<<<<<<< HEAD
-version = "0.5.0-rc.3"
-description = "The Modular Autonomous Discovery for Science (MADSci) Python Client and CLI."
-=======
 version = "0.5.3"
 description = "The Modular Autonomous Discovery for Science (MADSci) Python Clients."
->>>>>>> c1e38b5e
 authors = [
     {name = "Tobias Ginsburg", email = "tginsburg@anl.gov"},
     {name = "Ryan D. Lewis", email = "ryan.lewis@anl.gov"},
