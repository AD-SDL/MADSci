--- conflicted
+++ resolved
@@ -1,10 +1,6 @@
 [project]
 name = "madsci.client"
-<<<<<<< HEAD
-version = "0.1.8"
-=======
 version = "0.1.9"
->>>>>>> 81794cde
 description = "The Modular Autonomous Discovery for Science (MADSci) Python Client and CLI."
 authors = [
     {name = "Tobias Ginsburg", email = "tginsburg@anl.gov"},
