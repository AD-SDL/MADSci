--- conflicted
+++ resolved
@@ -160,7 +160,6 @@
     def run_step(self, workflow_id: str) -> None:
         """Run a step in a standalone thread, updating the workflow as needed"""
         try:
-<<<<<<< HEAD
             # * Prepare the step
             wf = self.state_handler.get_workflow(workflow_id)
             step = wf.steps[wf.step_index]
@@ -174,7 +173,6 @@
 
             # * Send the action request
             response = None
-=======
             location_args = {}
             for key, location in step.locations.items():
                 location_payload = location.lookup
@@ -184,7 +182,6 @@
 
             # Merge with step.args
             args = {**step.args, **location_args}
->>>>>>> 9188a308
             request = ActionRequest(
                 action_name=step.action,
                 args=args,
