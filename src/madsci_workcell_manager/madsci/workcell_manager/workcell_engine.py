"""
Engine Class and associated helpers and data
"""

import concurrent
import copy
import importlib
import time
import traceback
from datetime import datetime
from typing import Optional, Union

from madsci.client.data_client import DataClient
from madsci.client.event_client import EventClient
from madsci.client.location_client import LocationClient
from madsci.client.node.abstract_node_client import AbstractNodeClient
from madsci.client.resource_client import ResourceClient
from madsci.common.ownership import ownership_context
from madsci.common.types.action_types import ActionDatapoints, ActionFiles, ActionJSON, ActionRequest, ActionResult, ActionStatus
from madsci.common.types.base_types import Error
from madsci.common.types.datapoint_types import (
    DataPoint,
    DataPointTypeEnum,
    FileDataPoint,
    ValueDataPoint,
)
from madsci.common.types.event_types import Event, EventType
from madsci.common.types.node_types import Node, NodeStatus
from madsci.common.types.parameter_types import (
    ParameterFeedForwardFile,
    ParameterFeedForwardJson,
)
from madsci.common.types.step_types import Step
from madsci.common.types.workflow_types import Workflow
from madsci.common.utils import threaded_daemon
from madsci.workcell_manager.state_handler import WorkcellStateHandler
from madsci.workcell_manager.workcell_actions import workcell_action_dict
from madsci.workcell_manager.workcell_utils import (
    find_node_client,
)
from madsci.workcell_manager.workflow_utils import (
    cancel_active_workflows,
    prepare_workflow_step,
)


class Engine:
    """
    Handles scheduling workflows and executing steps on the workcell.
    Pops incoming workflows off a redis-based queue and executes them.
    """

    def __init__(
        self, state_handler: WorkcellStateHandler, data_client: DataClient
    ) -> None:
        """Initialize the scheduler."""
        self.state_handler = state_handler
        self.workcell_definition = state_handler.get_workcell_definition()
        self.workcell_settings = self.state_handler.workcell_settings
        self.logger = EventClient(name=f"workcell.{self.workcell_definition.name}")
        cancel_active_workflows(state_handler)
        scheduler_module = importlib.import_module(self.workcell_settings.scheduler)
        self.scheduler = scheduler_module.Scheduler(
            self.workcell_definition, self.state_handler
        )
        self.data_client = data_client
        self.resource_client = ResourceClient()
        self.location_client = LocationClient()
        with state_handler.wc_state_lock():
            state_handler.initialize_workcell_state()
        time.sleep(self.workcell_settings.cold_start_delay)
        self.logger.info("Engine initialized, waiting for workflows...")

    @threaded_daemon
    def spin(self) -> None:
        """
        Continuously loop, updating node states every Config.update_interval seconds.
        If the state of the workcell has changed, update the active modules and run the scheduler.
        """
        self.update_active_nodes(self.state_handler)
        node_tick = time.time()
        scheduler_tick = time.time()
        while True and not self.state_handler.shutdown:
            try:
                self.workcell_definition = self.state_handler.get_workcell_definition()
                if (
                    time.time() - node_tick
                    > self.workcell_settings.node_update_interval
                ):
                    self.update_active_nodes(self.state_handler)
                    node_tick = time.time()
                if (
                    time.time() - scheduler_tick
                    > self.workcell_settings.scheduler_update_interval
                ):
                    with self.state_handler.wc_state_lock():
                        self.state_handler.update_workflow_queue()
                        self.state_handler.archive_terminal_workflows()
                        workflows = self.state_handler.get_workflow_queue()
                        workflow_definition_metadata_map = self.scheduler.run_iteration(
                            workflows=workflows
                        )
                        for workflow in workflows:
                            if workflow.workflow_id in workflow_definition_metadata_map:
                                workflow.scheduler_metadata = (
                                    workflow_definition_metadata_map[
                                        workflow.workflow_id
                                    ]
                                )
                                self.state_handler.set_active_workflow(
                                    workflow, mark_state_changed=False
                                )
                            else:
                                workflow.scheduler_metadata.ready_to_run = False
                                self.state_handler.set_active_workflow(
                                    workflow, mark_state_changed=False
                                )
                    if self.state_handler.get_workcell_status().ok:
                        self.run_next_step()
                        scheduler_tick = time.time()
            except Exception as e:
                self.logger.error(e)
                self.logger.warning(
                    f"Error in engine loop, waiting {10 * self.workcell_settings.node_update_interval} seconds before trying again."
                )
                with self.state_handler.wc_state_lock():
                    workcell_status = self.state_handler.get_workcell_status()
                    workcell_status.errored = True
                    workcell_status.errors.append(Error.from_exception(e))
                    self.state_handler.set_workcell_status(workcell_status)
                time.sleep(self.workcell_settings.node_update_interval)

    def run_next_step(self, await_step_completion: bool = False) -> Optional[Workflow]:
        """Runs the next step in the workflow with the highest priority. Returns information about the workflow it ran, if any."""
        next_wf = None
        with self.state_handler.wc_state_lock():
            workflows = self.state_handler.get_workflow_queue()
            ready_workflows = filter(
                lambda wf: wf.scheduler_metadata.ready_to_run, workflows
            )
            sorted_ready_workflows = sorted(
                ready_workflows,
                key=lambda wf: wf.scheduler_metadata.priority,
                reverse=True,
            )
            while len(sorted_ready_workflows) > 0:
                next_wf = sorted_ready_workflows[0]
                # * Check if the workflow is already complete
                if next_wf.status.current_step_index >= len(next_wf.steps):
                    self.logger.warning(
                        f"Workflow {next_wf.workflow_id} has no more steps, marking as completed"
                    )
                    next_wf.status.completed = True
                    self.state_handler.set_active_workflow(next_wf)
                    self._log_workflow_completion(next_wf, "completed")
                    sorted_ready_workflows.pop(0)
                    next_wf = None
                    continue
                next_wf = sorted_ready_workflows[0]
                next_wf.status.running = True
                next_wf.status.has_started = True
                if next_wf.status.current_step_index == 0:
                    next_wf.start_time = datetime.now()
                self.state_handler.set_active_workflow(next_wf)
                break
            else:
                self.logger.info("No workflows ready to run")
        if next_wf:
            thread = self.run_step(next_wf.workflow_id)
            if await_step_completion:
                thread.join()
        return next_wf

    @threaded_daemon
    def run_step(self, workflow_id: str) -> None:
        """Run a step in a standalone thread, updating the workflow as needed"""
        try:
            # * Prepare the step
            wf = self.state_handler.get_active_workflow(workflow_id)
            step = wf.steps[wf.status.current_step_index]
            step = prepare_workflow_step(
                step=step,
                workcell=self.workcell_definition,
                state_handler=self.state_handler,
                workflow=wf,
                data_client=self.data_client,
                location_client=self.location_client,
            )
            step.start_time = datetime.now()
            self.logger.info(f"Running step {step.step_id} in workflow {workflow_id}")
            if step.node is None:
                step = self.run_workcell_action(step)
            else:
                node = self.state_handler.get_node(step.node)
                client = find_node_client(node.node_url)
                wf = self.update_step(wf, step)

                # * Send the action request
                response = None

                # Merge with step.args
                args = {**step.args, **step.locations}
                request = ActionRequest(
                    action_name=step.action,
                    args=args,
                    files=step.file_paths,
                )
                action_id = request.action_id
                self.add_pending_action(step, action_id)
                self.logger.log_info(f"Added Pending Action {action_id} to Node {step.node} for Step {step.step_id} in Workflow {workflow_id}")
                try:
                    response = client.send_action(request, await_result=False)
                except Exception as e:
                    self.logger.error(
                        f"Sending Action Request {action_id} for step {step.step_id} triggered exception: {e!s}"
                    )
                    if response is None:
                        response = request.unknown(errors=[Error.from_exception(e)])
                    else:
                        response.errors.append(Error.from_exception(e))
                finally:
                    self.logger.log_info(f"Removed Pending Action {action_id} to Node {step.node} for Step {step.step_id} in Workflow {workflow_id}")
                    self.remove_pending_action(step)
                response = self.handle_response(wf, step, response)
                action_id = response.action_id

                # * Periodically query the action status until complete, updating the workflow as needed
                # * If the node or client supports get_action_result, query the action result
                self.monitor_action_progress(
                    wf, step, node, client, response, request, action_id
                )
                # * Finalize the step
            self.finalize_step(workflow_id, step)
            self.logger.info(f"Completed step {step.step_id} in workflow {workflow_id}")
            self.logger.debug(self.state_handler.get_workflow(workflow_id))
        except Exception as e:
            self.logger.error(
                f"Running step in workflow {workflow_id} triggered unhandled exception: {traceback.format_exc()}"
            )
            step.result = ActionResult(
                status=ActionStatus.FAILED,
                errors=Error.from_exception(e),
            )
            wf = self.update_step(wf, step)
            self.finalize_step(workflow_id, step)

    def run_workcell_action(self, step: Step) -> Step:
        """Runs one of the built-in workcell actions"""
        action_callable = workcell_action_dict[step.action]
        step.result = action_callable(**step.args)
        step.status = step.result.status
        return step

    def monitor_action_progress(
        self,
        wf: Workflow,
        step: Step,
        node: Node,
        client: AbstractNodeClient,
        response: ActionResult,
        request: ActionRequest,
        action_id: str,
    ) -> None:
        """Monitor the progress of the action, querying the action result until it is terminal"""
        interval = 0.25
        retry_count = 0
        while not response.status.is_terminal:
            if node.info.capabilities.get_action_result is False or (
                node.info.capabilities.get_action_result is None
                and client.supported_capabilities.get_action_result is False
            ):
                self.logger.warning(
                    f"While running Step {step.step_id} of workflow {wf.workflow_id}, send_action returned a non-terminal response {response}. However, node {step.node} does not support querying an action result."
                )
                break
            try:
                time.sleep(interval)  # * Exponential backoff with cap
                interval = interval * 1.5 if interval < 5 else 5
                response = client.get_action_result(action_id)
                self.handle_response(wf, step, response)
                if (
                    response.status.is_terminal
                    or response.status == ActionStatus.UNKNOWN
                ):
                    # * If the action is terminal or unknown, break out of the loop
                    # * If the action is unknown, that means the node does not have a record of the action
                    break
            except Exception as e:
                self.logger.error(
                    f"Querying action {action_id} for step {step.step_id} resulted in exception: {e!s}"
                )
                if response is None:
                    response = request.unknown(errors=[Error.from_exception(e)])
                else:
                    response.errors.append(Error.from_exception(e))
                self.handle_response(wf, step, response)
                if retry_count >= self.workcell_settings.get_action_result_retries:
                    self.logger.error(
                        f"Exceeded maximum number of retries for querying action {action_id} for step {step.step_id}"
                    )
                    break
                retry_count += 1

    def update_param_value_from_datapoint(
        self,
        wf: Workflow,
        datapoint: DataPoint,
        parameter: Union[ParameterFeedForwardJson, ParameterFeedForwardFile],
    ) -> Workflow:
        """Updates the parameters in a workflow"""

        if datapoint.data_type == DataPointTypeEnum.JSON:
            wf.parameter_values[parameter.key] = datapoint.value
        elif datapoint.data_type in {
            DataPointTypeEnum.FILE,
            DataPointTypeEnum.OBJECT_STORAGE,
        }:
            wf.file_input_ids[parameter.key] = datapoint.datapoint_id
        return wf

    def finalize_step(self, workflow_id: str, step: Step) -> None:
        """Finalize the step, updating the workflow based on the results (setting status, updating index, etc.)"""
        with self.state_handler.wc_state_lock():
            wf = self.state_handler.get_active_workflow(workflow_id)
            step.end_time = datetime.now()
            wf.steps[wf.status.current_step_index] = step
            wf = self._feed_data_forward(step, wf)
            wf.status.running = False

            if step.status == ActionStatus.SUCCEEDED:
                new_index = wf.status.current_step_index + 1
                if new_index >= len(wf.steps):
                    wf.status.completed = True
                    wf.end_time = datetime.now()
                else:
                    wf.status.current_step_index = new_index
            elif step.status == ActionStatus.FAILED:
                wf.status.failed = True
                wf.end_time = datetime.now()
            elif step.status == ActionStatus.CANCELLED:
                wf.status.cancelled = True
                wf.end_time = datetime.now()
            elif step.status == ActionStatus.NOT_READY:
                pass
            elif step.status == ActionStatus.UNKNOWN:
                self.logger.error(
                    f"Step {step.step_id} in workflow {workflow_id} ended with unknown status"
                )
                wf.status.failed = True
                wf.end_time = datetime.now()
            else:
                self.logger.error(
                    f"Step {step.step_id} in workflow {workflow_id} ended with unexpected status {step.status}"
                )
                wf.status.failed = True
                wf.end_time = datetime.now()
            self.state_handler.set_active_workflow(wf)

            if wf.status.terminal:
                self.logger.log_info(str(wf))
                self._log_completion_event(wf)

    def _feed_data_forward(self, step: Step, wf: Workflow) -> Workflow:
        """Feed data forward from the completed step to the workflow parameters"""
        for param in wf.parameters.feed_forward:
            if (
                (isinstance(param.step, str) and param.step == step.key)
                or (
                    isinstance(param.step, int)
                    and wf.status.current_step_index == param.step
                )
            ):
                if step.result.datapoints:
                    self.logger.log_warning(event=Event(event_data=str(step.result.datapoints)))
                    datapoint_dict = step.result.datapoints.model_dump()
                    for key in list(datapoint_dict.keys()):
                        datapoint_dict[key] = DataPoint.model_validate(datapoint_dict[key])
                else:
                    raise ValueError(
                        f"Feed-forward parameter {param.key} specified step {param.step} but step has no datapoints"
                    )
                if param.label is None:
                    self.logger.log_warning(event=Event(event_data=str(datapoint_dict)))
                    if len(datapoint_dict) == 1:
                        datapoint = next(iter(datapoint_dict.values()))
                        wf = self.update_param_value_from_datapoint(
                            wf, datapoint, param
                        )
                    else:
                        raise ValueError(
                            f"Ambiguous feed-forward parameter {param.key}: multiple possible matching labels: {step.result.datapoints.model_dump().keys()}"
                        )
                elif param.label in datapoint_dict:
                    datapoint = datapoint_dict[param.label]
                    wf = self.update_param_value_from_datapoint(wf, datapoint, param)
                elif param.step is not None:
                    raise ValueError(
                        f"Feed-forward parameter {param.key}'s specified label {param.label} not found in step result datapoints: {step.result.datapoints.model_dump().keys()}"
                    )
        return wf

    def _log_completion_event(self, workflow: Workflow) -> None:
        """Log the completion event and info message."""
        try:
            event_data = workflow.model_dump(mode="json")
            self.logger.log(
                Event(event_type=EventType.WORKFLOW_COMPLETE, event_data=event_data)
            )

            duration_text = (
                f"Duration: {event_data['duration_seconds']:.1f}s"
                if event_data["duration_seconds"]
                else "Duration: Unknown"
            )

            author = "Unknown"
            if (
                "definition_metadata" in event_data
                and event_data["definition_metadata"]
                and "author" in event_data["definition_metadata"]
            ):
                author = event_data["definition_metadata"]["author"] or "Unknown"

            self.logger.info(
                f"Logged workflow completion: {workflow.name} ({workflow.workflow_id[-8:]}) - "
<<<<<<< HEAD
                f"Status: {event_data['status']}, Author: {event_data['definition_metadata']['author'] or 'Unknown'}, "
=======
                f"Status: {event_data['status']}, Author: {author}, "
>>>>>>> 9da77621
                f"{duration_text}"
            )
        except Exception as e:
            self.logger.error(
                f"Error logging workflow completion event for workflow {workflow.workflow_id}: {e!s}\n{traceback.format_exc()}"
            )

    def update_step(self, wf: Workflow, step: Step) -> None:
        """Update the step in the workflow"""
        with self.state_handler.wc_state_lock():
            wf = self.state_handler.get_workflow(wf.workflow_id)
            wf.steps[wf.status.current_step_index] = step
            self.state_handler.set_active_workflow(wf)
        return wf

    def add_pending_action(self, step: Step, action_id: str) -> None:
        """Update the step in the workflow"""
        with self.state_handler.wc_state_lock():
            node = self.state_handler.get_node(step.node)
            node.pending_action_id = action_id
            self.state_handler.set_node(step.node, node)

    def remove_pending_action(self, step: Step) -> None:
        """Update the step in the workflow"""
        with self.state_handler.wc_state_lock():
            node = self.state_handler.get_node(step.node)
            node.pending_action_id = None
            self.state_handler.set_node(step.node, node)

    def handle_response(
        self, wf: Workflow, step: Step, response: ActionResult
    ) -> Optional[ActionResult]:
        """Handle the response from the node"""
        response = self.handle_data_and_files(step, wf, response)
        step.status = response.status
        if response.status == ActionStatus.UNKNOWN:
            response.errors.append(
                Error(
                    message="Node returned 'unknown' action status for running action.",
                    error_type="NodeReturnedUnknown",
                )
            )
        step.result = response
        if (
            len(step.history) == 0
            or step.history[-1].action_id != response.action_id
            or step.history[-1].status != response.status
        ):
            # * Don't append redundant status updates
            step.history.append(response)
        step.last_status_update = datetime.now()
        wf = self.update_step(wf, step)
        return response

    def handle_data_and_files(
        self, step: Step, wf: Workflow, response: ActionResult
    ) -> ActionResult:
        """create and save datapoints for data returned from step"""
        if response.datapoints:
            datapoints = response.datapoints.model_dump(mode="json")
        else:
            datapoints = {}
        ownership_info = copy.deepcopy(wf.ownership_info)
        ownership_info.step_id = step.step_id
        ownership_info.node_id = self.state_handler.get_node(step.node).info.node_id
        ownership_info.workflow_id = wf.workflow_id
        if response.json_data:
            if isinstance(response.json_data, ActionJSON):
                json_data = response.json_data.model_dump(mode="json")
                for data_key in json_data:
                    if not data_key == "type":
                        datapoint = ValueDataPoint(
                            label=data_key,
                            ownership_info=ownership_info,
                            value=json_data[data_key],
                        )
                        self.data_client.submit_datapoint(datapoint)
                        datapoints[data_key] = datapoint
            else:
                json_data = response.json_data
                label = "json_data"
                datapoint = ValueDataPoint(
                        label=label,
                        ownership_info=ownership_info,
                        value=json_data,
                    )
                self.data_client.submit_datapoint(datapoint)
                datapoints[label] = datapoint
                
        if response.files:
            if isinstance(response.files, ActionFiles):
                response_files = response.files.model_dump(mode="json")
                for file_key in response_files:
                    datapoint = FileDataPoint(
                        label=file_key,
                        ownership_info=ownership_info,
                        path=str(response_files[file_key]),
                    )
                    self.logger.log_debug(
                        "Submitting datapoint: " + str(datapoint.datapoint_id)
                    )
                    self.data_client.submit_datapoint(datapoint)
                    self.logger.log_debug(
                        "Submitted datapoint: " + str(datapoint.datapoint_id)
                    )

                    datapoints[file_key] = datapoint
            else:
                label = "file"
                datapoint = FileDataPoint(
                    label=label,
                    ownership_info=ownership_info,
<<<<<<< HEAD
                    path=str(response.files),
                )
                self.data_client.submit_datapoint(datapoint)
=======
                    path=str(response.files[file_key]),
                )
                self.logger.debug(
                    "Submitting datapoint: " + str(datapoint.datapoint_id)
                )
                self.data_client.submit_datapoint(datapoint)
                self.logger.debug("Submitted datapoint: " + str(datapoint.datapoint_id))

                labeled_data[label] = datapoint.datapoint_id
>>>>>>> 9da77621
                datapoints[label] = datapoint
        
        response.datapoints = ActionDatapoints.model_validate(datapoints)
        return response

    def update_active_nodes(self, state_manager: WorkcellStateHandler) -> None:
        """Update all active nodes in the workcell."""
        with concurrent.futures.ThreadPoolExecutor() as executor:
            node_futures = []
            for node_name, node in state_manager.get_nodes().items():
                node_future = executor.submit(
                    self.update_node, node_name, node, state_manager
                )
                node_futures.append(node_future)

            # Wait for all node updates to complete
            concurrent.futures.wait(node_futures)

    def update_node(
        self, node_name: str, node: Node, state_manager: WorkcellStateHandler
    ) -> None:
        """Update a single node's state and about information."""
        try:
            client = find_node_client(node.node_url)
            node.status = client.get_status()
            node.info = client.get_info()
            node.state = client.get_state()
            if node.pending_action_id in node.status.running_actions:
                node.pending_action_id = None
            with state_manager.wc_state_lock():
                state_manager.set_node(node_name, node)
        except Exception as e:
            error = Error.from_exception(e)
            node.status = NodeStatus(errored=True, errors=[error])
            with state_manager.wc_state_lock():
                state_manager.set_node(node_name, node)
            with ownership_context(
                workcell_id=self.workcell_definition.manager_id,
                node_id=node.info.node_id if node.info else None,
            ):
                self.logger.warning(
                    event=Event(
                        event_type=EventType.NODE_STATUS_UPDATE,
                        event_data=node.status,
                    )
                )<|MERGE_RESOLUTION|>--- conflicted
+++ resolved
@@ -423,11 +423,7 @@
 
             self.logger.info(
                 f"Logged workflow completion: {workflow.name} ({workflow.workflow_id[-8:]}) - "
-<<<<<<< HEAD
                 f"Status: {event_data['status']}, Author: {event_data['definition_metadata']['author'] or 'Unknown'}, "
-=======
-                f"Status: {event_data['status']}, Author: {author}, "
->>>>>>> 9da77621
                 f"{duration_text}"
             )
         except Exception as e:
@@ -540,21 +536,9 @@
                 datapoint = FileDataPoint(
                     label=label,
                     ownership_info=ownership_info,
-<<<<<<< HEAD
                     path=str(response.files),
                 )
                 self.data_client.submit_datapoint(datapoint)
-=======
-                    path=str(response.files[file_key]),
-                )
-                self.logger.debug(
-                    "Submitting datapoint: " + str(datapoint.datapoint_id)
-                )
-                self.data_client.submit_datapoint(datapoint)
-                self.logger.debug("Submitted datapoint: " + str(datapoint.datapoint_id))
-
-                labeled_data[label] = datapoint.datapoint_id
->>>>>>> 9da77621
                 datapoints[label] = datapoint
         
         response.datapoints = ActionDatapoints.model_validate(datapoints)
