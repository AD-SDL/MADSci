"""Utility function for the workcell manager."""

import copy
import shutil
from copy import deepcopy
from datetime import datetime
from pathlib import Path
from typing import Any, Optional

from fastapi import UploadFile
from madsci.client.event_client import default_logger
from madsci.common.data_manipulation import value_substitution, walk_and_replace
from madsci.common.types.auth_types import OwnershipInfo
from madsci.common.types.location_types import Location
from madsci.common.types.node_types import Node
from madsci.common.types.step_types import Step
from madsci.common.types.workcell_types import WorkcellDefinition
from madsci.common.types.workflow_types import (
    Workflow,
    WorkflowDefinition,
    WorkflowStatus,
)
from madsci.workcell_manager.redis_handler import WorkcellRedisHandler


def validate_node_names(workflow: Workflow, workcell: WorkcellDefinition) -> None:
    """
    Validates that the nodes in the workflow.step are in the workcell.nodes
    """
    for node_name in [step.node for step in workflow.steps]:
        if node_name not in workcell.nodes:
            raise ValueError(f"Node {node_name} not in Workcell {workcell.name}")


def validate_step(step: Step, state_handler: WorkcellRedisHandler) -> tuple[bool, str]:
    """Check if a step is valid based on the node's info"""
<<<<<<< HEAD
    if step.node in state_handler.get_nodes():
=======
    result = (False, "Unknown validation error")
    if step.node in state_handler.get_all_nodes():
>>>>>>> 9188a308
        node = state_handler.get_node(step.node)
        info = node.info
        if info is None:
            result = (
                True,
                f"Node {step.node} didn't return proper about information, skipping validation",
            )
        elif step.action in info.actions:
            action = info.actions[step.action]
            for action_arg in action.args.values():
                if action_arg.name not in step.args and action_arg.required:
                    return (
                        False,
                        f"Step '{step.name}': Node {step.node}'s action, '{step.action}', is missing arg '{action_arg.name}'",
                    )
                # TODO: Action arg type validation goes here
            for action_location in action.locations:
                if (
                    action_location.name not in step.locations
                    and action_location.required
                ):
                    return (
                        False,
                        f"Step '{step.name}': Node {step.node}'s action, '{step.action}', is missing location '{action_location.name}'",
                    )
            for action_file in action.files:
                if action_file.name not in step.files and action_file.required:
                    return (
                        False,
                        f"Step '{step.name}': Node {step.node}'s action, '{step.action}', is missing file '{action_file.name}'",
                    )
            result = (True, f"Step '{step.name}': Validated successfully")
        else:
            result = (
                False,
                f"Step '{step.name}': Node {step.node} has no action '{step.action}'",
            )
    else:
        result = (
            False,
            f"Step '{step.name}': Node {step.node} is not defined in workcell",
        )
    return result


def create_workflow(
    workflow_def: WorkflowDefinition,
    workcell: WorkcellDefinition,
    state_handler: WorkcellRedisHandler,
    ownership_info: Optional[OwnershipInfo] = None,
    parameters: Optional[dict[str, Any]] = None,
) -> Workflow:
    """Pulls the workcell and builds a list of dictionary steps to be executed

    Parameters
    ----------
    workflow_def: WorkflowDefintion
        The workflow data file loaded in from the workflow yaml file

    workcell : Workcell
        The Workcell object stored in the database

    parameters: Dict
        The input to the workflow

    ownership_info: OwnershipInfo
        Information on the owner(s) of the workflow

    simulate: bool
        Whether or not to use real robots

    Returns
    -------
    steps: WorkflowRun
        a completely initialized workflow run
    """
    validate_node_names(workflow_def, workcell)
    wf_dict = workflow_def.model_dump()
    wf_dict.update(
        {
            "label": workflow_def.name,
            "ownership_info": ownership_info.model_dump(mode="json"),
            "parameter_values": parameters,
        }
    )
    wf = Workflow(**wf_dict)
    wf.step_definitions = workflow_def.steps
    steps = []
    for step in workflow_def.steps:
        working_step = deepcopy(step)
        nodes = state_handler.get_nodes()
        replace_locations(workcell, working_step, nodes)
        valid, validation_string = validate_step(
            working_step, state_handler=state_handler
        )
        default_logger.log_info(validation_string)
        if not valid:
            raise ValueError(validation_string)
        steps.append(working_step)

    wf.steps = steps
    wf.submitted_time = datetime.now()
    return wf


def replace_locations(
    workcell: WorkcellDefinition, step: Step, nodes: dict[str, Node]
) -> None:
    """Replaces the location names with the location objects"""
    for location_arg, location_name_or_object in step.locations.items():
        if isinstance(location_name_or_object, Location):
            step.locations[location_arg] = location_name_or_object.lookup[step.node]
        elif location_name_or_object in [
            location.location_name for location in workcell.locations
        ]:
            target_loc = next(
                (
                    location
                    for location in workcell.locations
                    if location.location_name == location_name_or_object
                ),
                None,
            )
            node_location = copy.deepcopy(target_loc.lookup[step.node])
            node_location["resource_id"] = target_loc.resource_id
            step.locations[location_arg] = node_location
        else:
            raise ValueError(
                f"Location {location_name_or_object} not in Workcell {workcell.name}"
            )
    for argument, value in step.args.items():
        try:
            if (
                nodes[step.node].info.actions[step.action].args[argument].argument_type
                == "NodeLocation"
            ):
                target_loc = next(
                    (
                        location
                        for location in workcell.locations
                        if location.location_name == value
                    ),
                    None,
                )
                node_location = copy.deepcopy(target_loc.lookup[step.node])
                node_location["resource_id"] = target_loc.resource_id
                step.args[argument] = node_location

        except Exception:
            step.args[argument] = step.args[argument]


def save_workflow_files(
    working_directory: str, workflow: Workflow, files: list[UploadFile]
) -> Workflow:
    """Saves the files to the workflow run directory,
    and updates the step files to point to the new location"""

    get_workflow_inputs_directory(
        workflow_id=workflow.workflow_id, working_directory=working_directory
    ).expanduser().mkdir(parents=True, exist_ok=True)
    if files:
        for file in files:
            file_path = (
                get_workflow_inputs_directory(
                    working_directory=working_directory,
                    workflow_id=workflow.workflow_id,
                )
                / file.filename
            ).expanduser()
            with Path.open(file_path, "wb") as f:
                f.write(file.file.read())
            for step in workflow.steps:
                for step_file_key, step_file_path in step.files.items():
                    if step_file_path == file.filename:
                        step.files[step_file_key] = str(file_path)
                        default_logger.log_info(
                            f"{step_file_key}: {file_path} ({step_file_path})"
                        )
    return workflow


def copy_workflow_files(
    working_directory: str, old_id: str, workflow: Workflow
) -> Workflow:
    """Saves the files to the workflow run directory,
    and updates the step files to point to the new location"""

    new = get_workflow_inputs_directory(
        workflow_id=workflow.workflow_id, working_directory=working_directory
    )
    old = get_workflow_inputs_directory(
        workflow_id=old_id, working_directory=working_directory
    )
    shutil.copytree(old, new)
    return workflow


def get_workflow_inputs_directory(
    workflow_id: Optional[str] = None, working_directory: Optional[str] = None
) -> Path:
    """returns a directory name for the workflows inputs"""
    return Path(working_directory).expanduser() / "Workflows" / workflow_id / "Inputs"


def cancel_workflow(wf: Workflow, state_handler: WorkcellRedisHandler) -> None:
    """Cancels the workflow run"""
    wf.status = WorkflowStatus.CANCELLED
    with state_handler.wc_state_lock():
        state_handler.set_workflow(wf)
    return wf


def cancel_active_workflows(state_handler: WorkcellRedisHandler) -> None:
    """Cancels all currently running workflow runs"""
    for wf in state_handler.get_workflows().values():
        if wf.status in [
            WorkflowStatus.RUNNING,
            WorkflowStatus.QUEUED,
            WorkflowStatus.IN_PROGRESS,
        ]:
            cancel_workflow(wf, state_handler=state_handler)


def insert_parameter_values(
    workflow: WorkflowDefinition, parameters: dict[str, Any]
) -> Workflow:
    """Replace the parameter strings in the workflow with the provided values"""
    for param in workflow.parameters:
        if param.name not in parameters:
            if param.default:
                parameters[param.name] = param.default
            else:
                raise ValueError(
                    "Workflow parameter: "
                    + param.name
                    + " not provided, and no default value is defined."
                )
    steps = []
    for step in workflow.steps:
        for key, val in iter(step):
            if type(val) is str:
                setattr(step, key, value_substitution(val, parameters))

        step.args = walk_and_replace(step.args, parameters)
        steps.append(step)
    workflow.steps = steps<|MERGE_RESOLUTION|>--- conflicted
+++ resolved
@@ -34,12 +34,7 @@
 
 def validate_step(step: Step, state_handler: WorkcellRedisHandler) -> tuple[bool, str]:
     """Check if a step is valid based on the node's info"""
-<<<<<<< HEAD
     if step.node in state_handler.get_nodes():
-=======
-    result = (False, "Unknown validation error")
-    if step.node in state_handler.get_all_nodes():
->>>>>>> 9188a308
         node = state_handler.get_node(step.node)
         info = node.info
         if info is None:
