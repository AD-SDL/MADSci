"""MADSci Workcell Manager Server."""

import json
import traceback
from contextlib import asynccontextmanager
from datetime import datetime
from pathlib import Path
from typing import Annotated, Any, Optional, Union

from fastapi import FastAPI, Form, HTTPException, UploadFile
from fastapi.middleware.cors import CORSMiddleware
from fastapi.params import Body
from madsci.client.event_client import EventClient
from madsci.client.resource_client import ResourceClient
from madsci.common.ownership import global_ownership_info, ownership_context
from madsci.common.types.action_types import ActionStatus
from madsci.common.types.auth_types import OwnershipInfo
from madsci.common.types.context_types import MadsciContext
from madsci.common.types.location_types import Location
from madsci.common.types.node_types import Node
from madsci.common.types.workcell_types import (
    WorkcellDefinition,
    WorkcellManagerSettings,
    WorkcellState,
)
from madsci.common.types.workflow_types import (
    Workflow,
    WorkflowDefinition,
)
from madsci.common.utils import new_ulid_str
from madsci.workcell_manager.state_handler import WorkcellStateHandler
from madsci.workcell_manager.workcell_engine import Engine
from madsci.workcell_manager.workcell_utils import find_node_client
from madsci.workcell_manager.workflow_utils import (
    copy_workflow_files,
    create_workflow,
    save_workflow_files,
)
from pymongo.synchronous.database import Database
from textual import work


def create_workcell_server(  # noqa: C901, PLR0915
    workcell: Optional[WorkcellDefinition] = None,
    workcell_settings: Optional[WorkcellManagerSettings] = None,
    context: Optional[MadsciContext] = None,
    redis_connection: Optional[Any] = None,
    mongo_connection: Optional[Database] = None,
    start_engine: bool = True,
) -> FastAPI:
    """Creates a Workcell Manager's REST server."""

    logger = EventClient()
    workcell_settings = workcell_settings or WorkcellManagerSettings()
<<<<<<< HEAD

=======
>>>>>>> 16e1d314
    if not workcell:
        workcell_path = Path(workcell_settings.workcell_definition)
        if workcell_path.exists():
            workcell = WorkcellDefinition.from_yaml(workcell_path)
        else:
            workcell = WorkcellDefinition()
        logger.info(f"Writing to workcell definition file: {workcell_path}")
        workcell.to_yaml(workcell_path)
        
    state_handler = WorkcellStateHandler(
            workcell_definition=workcell,
            redis_connection=redis_connection,
            mongo_connection=mongo_connection,
        )

    global_ownership_info.workcell_id = workcell.workcell_id
    global_ownership_info.manager_id = workcell.workcell_id
    logger = EventClient(
        name=f"workcell.{workcell.workcell_name}",
    )
    logger.info(workcell)
    context = context or MadsciContext()
    logger.info(context)

        state_handler = WorkcellStateHandler(
            workcell,
            redis_connection=redis_connection,
            mongo_connection=mongo_connection,
        )

    @asynccontextmanager
    async def lifespan(app: FastAPI):  # noqa: ANN202, ARG001
        """Start the REST server and initialize the state handler and engine"""
        global_ownership_info.workcell_id = workcell.workcell_id
        global_ownership_info.manager_id = workcell.workcell_id
        if start_engine:
            engine = Engine(state_handler)
            engine.spin()
        else:
            with state_handler.wc_state_lock():
                state_handler.initialize_workcell_state(
                    resource_client=ResourceClient()
                )
        yield

    app = FastAPI(
        lifespan=lifespan,
        title=workcell.workcell_name,
        description=workcell.description,
    )

    app.add_middleware(
        CORSMiddleware,
        allow_origins=["*"],
        allow_methods=["*"],
        allow_headers=["*"],
    )

    @app.get("/")
    @app.get("/info")
    @app.get("/definition")
    @app.get("/workcell")
    def get_workcell() -> WorkcellDefinition:
        """Get the currently running workcell."""
        return state_handler.get_workcell_definition()

    @app.get("/state")
    def get_state() -> WorkcellState:
        """Get the current state of the workcell."""
        return state_handler.get_workcell_state()

    @app.get("/nodes")
    def get_nodes() -> dict[str, Node]:
        """Get info on the nodes in the workcell."""
        return state_handler.get_nodes()

    @app.get("/node/{node_name}")
    def get_node(node_name: str) -> Union[Node, str]:
        """Get information about about a specific node."""
        try:
            node = state_handler.get_node(node_name)
        except Exception:
            return "Node not found!"
        return node

    @app.post("/node")
    def add_node(
        node_name: str,
        node_url: str,
        permanent: bool = False,
    ) -> Union[Node, str]:
        """Add a node to the workcell's node list"""
        if node_name in state_handler.get_nodes():
            return "Node name exists, node names must be unique!"
        node = Node(node_url=node_url)
        state_handler.set_node(node_name, node)
        if permanent:
            workcell = state_handler.get_workcell_definition()
            workcell.nodes[node_name] = node_url
            workcell.to_yaml(workcell_path)
            state_handler.set_workcell_definition(workcell)

        return state_handler.get_node(node_name)

    @app.post("/admin/{command}")
    def send_admin_command(command: str) -> list:
        """Send an admin command to all capable nodes."""
        responses = []
        for node in state_handler.get_nodes().values():
            if command in node.info.capabilities.admin_commands:
                client = find_node_client(node.node_url)
                response = client.send_admin_command(command)
                responses.append(response)
        return responses

    @app.post("/admin/{command}/{node}")
    def send_admin_command_to_node(command: str, node: str) -> list:
        """Send admin command to a node."""
        responses = []
        node = state_handler.get_node(node)
        if command in node.info.capabilities.admin_commands:
            client = find_node_client(node.node_url)
            response = client.send_admin_command(command)
            responses.append(response)
        return responses

    @app.get("/workflows/active")
    def get_active_workflows() -> dict[str, Workflow]:
        """Get active workflows."""
        return state_handler.get_active_workflows()

    @app.get("/workflows/archived")
    def get_archived_workflows(number: int = 20) -> dict[str, Workflow]:
        """Get archived workflows."""
        return state_handler.get_archived_workflows(number)

    @app.get("/workflows/queue")
    def get_workflow_queue() -> list[Workflow]:
        """Get all queued workflows."""
        return state_handler.get_workflow_queue()

    @app.get("/workflow/{workflow_id}")
    def get_workflow(workflow_id: str) -> Workflow:
        """Get info on a specific workflow."""
        return state_handler.get_workflow(workflow_id)

    @app.post("/workflow/{workflow_id}/pause")
    def pause_workflow(workflow_id: str) -> Workflow:
        """Pause a specific workflow."""
        with state_handler.wc_state_lock():
            wf = state_handler.get_active_workflow(workflow_id)
            if wf.status.active:
                if wf.status.running:
                    send_admin_command_to_node(
                        "pause", wf.steps[wf.status.current_step_index].node
                    )
                wf.status.paused = True
                state_handler.set_active_workflow(wf)

        return state_handler.get_active_workflow(workflow_id)

    @app.post("/workflow/{workflow_id}/resume")
    def resume_workflow(workflow_id: str) -> Workflow:
        """Resume a paused workflow."""
        with state_handler.wc_state_lock():
            wf = state_handler.get_active_workflow(workflow_id)
            if wf.status.paused:
                if wf.status.running:
                    send_admin_command_to_node(
                        "resume", wf.steps[wf.status.current_step_index].node
                    )
                wf.status.paused = False
                state_handler.set_active_workflow(wf)
                state_handler.enqueue_workflow(wf.workflow_id)
        return state_handler.get_active_workflow(workflow_id)

    @app.post("/workflow/{workflow_id}/cancel")
    def cancel_workflow(workflow_id: str) -> Workflow:
        """Cancel a specific workflow."""
        with state_handler.wc_state_lock():
            wf = state_handler.get_workflow(workflow_id)
            if wf.status.running:
                send_admin_command_to_node(
                    "cancel", wf.steps[wf.status.current_step_index].node
                )
            wf.status.cancelled = True
            state_handler.set_active_workflow(wf)
        return state_handler.get_active_workflow(workflow_id)

    @app.post("/workflow/{workflow_id}/resubmit")
    def resubmit_workflow(workflow_id: str) -> Workflow:
        """resubmit a previous workflow as a new workflow."""
        with state_handler.wc_state_lock():
            wf = state_handler.get_workflow(workflow_id)
            wf.workflow_id = new_ulid_str()
            wf.status.reset()
            wf.start_time = None
            wf.end_time = None
            wf.submitted_time = datetime.now()
            for step in wf.steps:
                step.step_id = new_ulid_str()
                step.start_time = None
                step.end_time = None
                step.status = ActionStatus.NOT_STARTED
            copy_workflow_files(
                old_id=workflow_id,
                workflow=wf,
                working_directory=workcell.workcell_directory,
            )
            state_handler.set_active_workflow(wf)
            state_handler.enqueue_workflow(wf.workflow_id)
        return state_handler.get_active_workflow(wf.workflow_id)

    @app.post("/workflow/{workflow_id}/retry")
    def retry_workflow(workflow_id: str, index: int = -1) -> Workflow:
        """Retry an existing workflow from a specific step."""
        with state_handler.wc_state_lock():
            wf = state_handler.get_workflow(workflow_id)
            if wf.status.terminal:
                index = max(index, 0)
                wf.status.reset(index)
                state_handler.set_active_workflow(wf)
                state_handler.delete_archived_workflow(wf.workflow_id)
                state_handler.enqueue_workflow(wf.workflow_id)
            else:
                raise HTTPException(
                    status_code=400,
                    detail="Workflow is not in a terminal state, cannot retry",
                )
        return state_handler.get_active_workflow(workflow_id)

    @app.post("/workflow")
    async def start_workflow(
        workflow: Annotated[str, Form()],
        ownership_info: Annotated[Optional[str], Form()] = None,
        parameters: Annotated[Optional[str], Form()] = None,
        validate_only: Annotated[Optional[bool], Form()] = False,
        files: list[UploadFile] = [],
    ) -> Workflow:
        """
        Parses the payload and workflow files, and then pushes a workflow job onto the redis queue

        Parameters
        ----------
        workflow: YAML string
        - The workflow yaml file
        parameters: Optional[Dict[str, Any]] = {}
        - Dynamic values to insert into the workflow file
        ownership_info: Optional[OwnershipInfo]
        - Information about the experiments, users, etc. that own this workflow
        simulate: bool
        - whether to use real robots or not
        validate_only: bool
        - whether to validate the workflow without queueing it

        Returns
        -------
        response: Workflow
        - a workflow run object for the requested run_id
        """
        try:
            try:
                wf_def = WorkflowDefinition.model_validate_json(workflow)
            except Exception as e:
                traceback.print_exc()
                raise HTTPException(status_code=422, detail=str(e)) from e

            ownership_info = (
                OwnershipInfo.model_validate_json(ownership_info)
                if ownership_info
                else OwnershipInfo()
            )
            with ownership_context(**ownership_info.model_dump(exclude_none=True)):
                if parameters is None or parameters == "":
                    parameters = {}
                else:
                    parameters = json.loads(parameters)
                    if not isinstance(parameters, dict) or not all(
                        isinstance(k, str) for k in parameters
                    ):
                        raise HTTPException(
                            status_code=400,
                            detail="Parameters must be a dictionary with string keys",
                        )
                workcell = state_handler.get_workcell_definition()
                wf = create_workflow(
                    workflow_def=wf_def,
                    workcell=workcell,
                    parameters=parameters,
                    state_handler=state_handler,
                )

                if not validate_only:
                    wf = save_workflow_files(
                        working_directory=workcell.workcell_directory,
                        workflow=wf,
                        files=files,
                    )
                    with state_handler.wc_state_lock():
                        state_handler.set_active_workflow(wf)
                        state_handler.enqueue_workflow(wf.workflow_id)
                return wf
        except HTTPException as e:
            raise e
        except Exception as e:
            logger.error(f"Error starting workflow: {e}")
            traceback.print_exc()
            raise HTTPException(
                status_code=500,
                detail=f"Error starting workflow: {e}",
            ) from e

    @app.get("/locations")
    def get_locations() -> dict[str, Location]:
        """Get the locations of the workcell."""
        return state_handler.get_locations()

    @app.post("/location")
    def add_location(location: Location, permanent: bool = True) -> Location:
        """Add a location to the workcell's location list"""
        with state_handler.wc_state_lock():
            state_handler.set_location(location)
        if permanent:
            workcell = state_handler.get_workcell_definition()
            workcell.locations.append(location)
            workcell.to_yaml(workcell_path)
        return state_handler.get_location(location.location_id)

    @app.get("/location/{location_id}")
    def get_location(location_id: str) -> Location:
        """Get information about about a specific location."""
        return state_handler.get_location(location_id)

    @app.delete("/location/{location_id}")
    def delete_location(location_id: str) -> dict:
        """Delete a location from the workcell's location list"""
        with state_handler.wc_state_lock():
            state_handler.delete_location(location_id)
            workcell = state_handler.get_workcell_definition()
            workcell.locations = list(
                filter(
                    lambda location: location.location_id != location_id,
                    workcell.locations,
                )
            )
            workcell.to_yaml(workcell_path)
            state_handler.set_workcell_definition(workcell)
        return {"status": "deleted"}

    @app.post("/location/{location_id}/add_lookup/{node_name}")
    def add_or_update_location_lookup(
        location_id: str,
        node_name: str,
        lookup_val: Any = Body(...),  # noqa: B008
    ) -> Location:
        """Add a lookup value to a locations lookup list"""
        with state_handler.wc_state_lock():
            location = state_handler.get_location(location_id)
            location.lookup[node_name] = lookup_val["lookup_val"]
            state_handler.set_location(location)
        return state_handler.get_location(location.location_id)

    @app.post("/location/{location_id}/attach_resource")
    def add_resource_to_location(
        location_id: str,
        resource_id: str,
    ) -> Location:
        """Attach a resource container to a location."""
        with state_handler.wc_state_lock():
            location = state_handler.get_location(location_id)
            location.resource_id = resource_id
            state_handler.set_location(location)
        return state_handler.get_location(location_id)

    return app


if __name__ == "__main__":
    import uvicorn

    workcell_settings = WorkcellManagerSettings()
    app = create_workcell_server(workcell_settings=workcell_settings)
    uvicorn.run(
        app,
        host=workcell_settings.workcell_server_url.host,
        port=workcell_settings.workcell_server_url.port or 8000,
    )<|MERGE_RESOLUTION|>--- conflicted
+++ resolved
@@ -52,10 +52,7 @@
 
     logger = EventClient()
     workcell_settings = workcell_settings or WorkcellManagerSettings()
-<<<<<<< HEAD
-
-=======
->>>>>>> 16e1d314
+    
     if not workcell:
         workcell_path = Path(workcell_settings.workcell_definition)
         if workcell_path.exists():
