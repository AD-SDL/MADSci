--- conflicted
+++ resolved
@@ -3,6 +3,7 @@
 import json
 import traceback
 from contextlib import asynccontextmanager
+from pathlib import Path
 from typing import Annotated, Any, AsyncGenerator, Optional, Union
 
 from classy_fastapi import get, post
@@ -11,11 +12,8 @@
 from madsci.client.data_client import DataClient
 from madsci.client.location_client import LocationClient
 from madsci.common.context import get_current_madsci_context
-<<<<<<< HEAD
+from madsci.common.manager_base import AbstractManagerBase
 from madsci.common.mongodb_version_checker import MongoDBVersionChecker
-=======
-from madsci.common.manager_base import AbstractManagerBase
->>>>>>> c3f850da
 from madsci.common.ownership import global_ownership_info, ownership_context
 from madsci.common.types.admin_command_types import AdminCommandResponse
 from madsci.common.types.auth_types import OwnershipInfo
@@ -79,6 +77,66 @@
         """Initialize manager-specific components."""
         super().initialize(**kwargs)
 
+        # Skip version validation if external mongo_connection was provided (e.g., in tests)
+        # This is commonly done in tests where a mock or containerized MongoDB is used
+        if self.mongo_connection is not None:
+            # External connection provided, likely in test context - skip version validation
+            self.logger.info(
+                "External mongo_connection provided, skipping MongoDB version validation"
+            )
+            # Continue with the rest of initialization (ownership, state handler, clients)
+            global_ownership_info.workcell_id = self.definition.manager_id
+            global_ownership_info.manager_id = self.definition.manager_id
+
+            # Initialize state handler
+            self.state_handler = WorkcellStateHandler(
+                self.definition,
+                workcell_settings=self.settings,
+                redis_connection=self.redis_connection,
+                mongo_connection=self.mongo_connection,
+            )
+
+            # Initialize clients
+            context = get_current_madsci_context()
+            self.data_client = DataClient(context.data_server_url)
+            self.location_client = LocationClient(context.location_server_url)
+            return
+
+        # DATABASE VERSION VALIDATION - MongoDB version checking
+        self.logger.info("Validating MongoDB schema version...")
+        version_checker = None
+        try:
+            # Get schema file path relative to this module
+            schema_file_path = Path(__file__).parent / "schema.json"
+
+            version_checker = MongoDBVersionChecker(
+                db_url=self.settings.mongo_url or "mongodb://localhost:27017",
+                database_name="workcell_manager",
+                schema_file_path=str(schema_file_path),
+                logger=self.logger,
+            )
+            version_checker.validate_or_fail()
+            self.logger.info("MongoDB version validation completed successfully")
+        except RuntimeError as e:
+            if "needs version tracking initialization" in str(e):
+                self.logger.error(
+                    "DATABASE INITIALIZATION REQUIRED! SERVER STARTUP ABORTED! "
+                    "The database exists but needs version tracking setup."
+                )
+            else:
+                self.logger.error(
+                    "DATABASE VERSION MISMATCH DETECTED! SERVER STARTUP ABORTED! "
+                    "Please run the migration tool before starting the server."
+                )
+            self.logger.error(
+                "\nTo resolve this issue, run the migration tool and restart the server."
+            )
+            raise
+        finally:
+            # Always dispose of the version checker
+            if version_checker:
+                version_checker.dispose()
+
         # Set up global ownership
         global_ownership_info.workcell_id = self.definition.manager_id
         global_ownership_info.manager_id = self.definition.manager_id
@@ -86,6 +144,7 @@
         # Initialize state handler
         self.state_handler = WorkcellStateHandler(
             self.definition,
+            workcell_settings=self.settings,
             redis_connection=self.redis_connection,
             mongo_connection=self.mongo_connection,
         )
@@ -95,93 +154,8 @@
         self.data_client = DataClient(context.data_server_url)
         self.location_client = LocationClient(context.location_server_url)
 
-<<<<<<< HEAD
-def create_workcell_server(  # noqa: C901, PLR0915
-    workcell: Optional[WorkcellDefinition] = None,
-    workcell_settings: Optional[WorkcellManagerSettings] = None,
-    redis_connection: Optional[Any] = None,
-    mongo_connection: Optional[Database] = None,
-    start_engine: bool = True,
-) -> FastAPI:
-    """Creates a Workcell Manager's REST server."""
-
-    logger = EventClient()
-    workcell_settings = workcell_settings or WorkcellManagerSettings()
-    workcell_path = Path(workcell_settings.workcell_definition)
-    # DATABASE VERSION VALIDATION - MongoDB version checking
-    logger.info("Validating MongoDB schema version...")
-    version_checker = None
-    try:
-        # Get schema file path relative to this module
-        schema_file_path = Path(__file__).parent / "schema.json"
-
-        version_checker = MongoDBVersionChecker(
-            db_url=workcell_settings.mongo_url or "mongodb://localhost:27017",
-            database_name=workcell_settings.database_name,
-            schema_file_path=str(schema_file_path),
-            logger=logger,
-        )
-        version_checker.validate_or_fail()
-        logger.info("MongoDB version validation completed successfully")
-    except RuntimeError as e:
-        if "needs version tracking initialization" in str(e):
-            logger.error(
-                "DATABASE INITIALIZATION REQUIRED! SERVER STARTUP ABORTED! "
-                "The database exists but needs version tracking setup."
-            )
-        else:
-            logger.error(
-                "DATABASE VERSION MISMATCH DETECTED! SERVER STARTUP ABORTED! "
-                "Please run the migration tool before starting the server."
-            )
-        logger.error(
-            "\nTo resolve this issue, run the migration tool and restart the server."
-        )
-        raise
-    finally:
-        # Always dispose of the version checker
-        if version_checker:
-            version_checker.dispose()
-
-    if not workcell:
-        if workcell_path.exists():
-            workcell = WorkcellDefinition.from_yaml(workcell_path)
-        else:
-            name = str(workcell_path.name).split(".")[0]
-            workcell = WorkcellDefinition(workcell_name=name)
-        logger.info(f"Writing to workcell definition file: {workcell_path}")
-        workcell.to_yaml(workcell_path)
-    global_ownership_info.workcell_id = workcell.workcell_id
-    global_ownership_info.manager_id = workcell.workcell_id
-    logger = EventClient(
-        name=f"workcell.{workcell.workcell_name}",
-    )
-    logger.info(workcell)
-    logger.info(get_current_madsci_context())
-
-    state_handler = WorkcellStateHandler(
-        workcell,
-        redis_connection=redis_connection,
-        mongo_connection=mongo_connection,
-    )
-
-    @asynccontextmanager
-    async def lifespan(app: FastAPI):  # noqa: ANN202, ARG001
-        """Start the REST server and initialize the state handler and engine"""
-        global_ownership_info.workcell_id = workcell.workcell_id
-        global_ownership_info.manager_id = workcell.workcell_id
-
-        # LOG WORKCELL START EVENT
-        logger.log(
-            Event(
-                event_type=EventType.WORKCELL_START,
-                event_data=workcell.model_dump(mode="json"),
-            )
-        )
-=======
     def create_server(self, **kwargs: Any) -> FastAPI:
         """Create the FastAPI server application with lifespan."""
->>>>>>> c3f850da
 
         # Set up lifespan context manager
         @asynccontextmanager
