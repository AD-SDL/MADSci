"""MADSci Workcell Manager Server."""

import json
import traceback
from contextlib import asynccontextmanager
from datetime import datetime
from pathlib import Path
from typing import Annotated, Any, Optional, Union

from fastapi import FastAPI, Form, HTTPException, UploadFile
from fastapi.middleware.cors import CORSMiddleware
from fastapi.params import Body
from madsci.client.event_client import EventClient
from madsci.client.resource_client import ResourceClient
from madsci.common.ownership import global_ownership_info, ownership_context
from madsci.common.types.action_types import ActionStatus
from madsci.common.types.auth_types import OwnershipInfo
from madsci.common.types.context_types import MadsciContext
from madsci.common.types.location_types import Location
from madsci.common.types.node_types import Node, NodeDefinition
from madsci.common.types.workcell_types import (
    WorkcellDefinition,
    WorkcellManagerSettings,
    WorkcellState,
)
from madsci.common.types.workflow_types import (
    Workflow,
    WorkflowDefinition,
)
from madsci.common.utils import new_ulid_str
from madsci.workcell_manager.state_handler import WorkcellStateHandler
from madsci.workcell_manager.workcell_engine import Engine
from madsci.workcell_manager.workcell_utils import find_node_client
from madsci.workcell_manager.workflow_utils import (
    copy_workflow_files,
    create_workflow,
    save_workflow_files,
)
from pymongo.synchronous.database import Database


def create_workcell_server(  # noqa: C901, PLR0915
    workcell: Optional[WorkcellDefinition] = None,
    workcell_settings: Optional[WorkcellManagerSettings] = None,
    context: Optional[MadsciContext] = None,
    redis_connection: Optional[Any] = None,
    mongo_connection: Optional[Database] = None,
    start_engine: bool = True,
) -> FastAPI:
    """Creates a Workcell Manager's REST server."""

    logger = EventClient()
    workcell_settings = workcell_settings or WorkcellManagerSettings()
    state_handler = WorkcellStateHandler(
            redis_connection=redis_connection,
            mongo_connection=mongo_connection,
        )
    if not workcell:
        workcell_path = Path(workcell_settings.workcell_definition)
        if workcell_path.exists():
            workcell = WorkcellDefinition.from_yaml(workcell_path)
        else:
            try:
                workcell = state_handler.get_workcell_definition()
            except Exception:
                workcell = WorkcellDefinition()
        logger.info(f"Writing to workcell definition file: {workcell_path}")
        workcell.to_yaml(workcell_path)
<<<<<<< HEAD
    global_ownership_info.workcell_id = workcell.workcell_id
    global_ownership_info.manager_id = workcell.workcell_id
    logger = EventClient(
        name=f"workcell.{workcell.workcell_name}",
    )
    logger.info(workcell)
    context = context or MadsciContext()
    logger.info(context)

    state_handler = WorkcellStateHandler(
        workcell,
        redis_connection=redis_connection,
        mongo_connection=mongo_connection,
    )
=======
    with ownership_context(
        workcell_id=workcell.workcell_id,
        manager_id=workcell.workcell_id,
    ):
        logger = EventClient(
            name=f"workcell.{workcell.workcell_name}",
        )
        logger.info(workcell)
        context = context or MadsciContext()
        logger.info(context)

       
>>>>>>> 0363b216

    @asynccontextmanager
    async def lifespan(app: FastAPI):  # noqa: ANN202, ARG001
        """Start the REST server and initialize the state handler and engine"""
        global_ownership_info.workcell_id = workcell.workcell_id
        global_ownership_info.manager_id = workcell.workcell_id
        if start_engine:
            engine = Engine(state_handler)
            engine.spin()
        else:
            with state_handler.wc_state_lock():
                state_handler.initialize_workcell_state(
                    resource_client=ResourceClient()
                )
        yield

    app = FastAPI(
        lifespan=lifespan,
        title=workcell.workcell_name,
        description=workcell.description,
    )

    app.add_middleware(
        CORSMiddleware,
        allow_origins=["*"],
        allow_methods=["*"],
        allow_headers=["*"],
    )

    @app.get("/")
    @app.get("/info")
    @app.get("/definition")
    @app.get("/workcell")
    def get_workcell() -> WorkcellDefinition:
        """Get the currently running workcell."""
        return state_handler.get_workcell_definition()

    @app.get("/state")
    def get_state() -> WorkcellState:
        """Get the current state of the workcell."""
        return state_handler.get_workcell_state()

    @app.get("/nodes")
    def get_nodes() -> dict[str, Node]:
        """Get info on the nodes in the workcell."""
        return state_handler.get_nodes()

    @app.get("/node/{node_name}")
    def get_node(node_name: str) -> Union[Node, str]:
        """Get information about about a specific node."""
        try:
            node = state_handler.get_node(node_name)
        except Exception:
            return "Node not found!"
        return node

    @app.post("/node")
    def add_node(
        node_name: str,
        node_url: str,
        node_description: str = "A Node",
        permanent: bool = False,
    ) -> Union[Node, str]:
        """Add a node to the workcell's node list"""
        if node_name in state_handler.get_nodes():
            return "Node name exists, node names must be unique!"
        node = Node(node_url=node_url)
        state_handler.set_node(node_name, node)
        if permanent:
            workcell = state_handler.get_workcell_definition()
            workcell.nodes[node_name] = NodeDefinition(
                node_name=node_name,
                node_url=node_url,
                node_description=node_description,
            )
            workcell.to_yaml(workcell_path)
            state_handler.set_workcell_definition(workcell)

        return state_handler.get_node(node_name)

    @app.post("/admin/{command}")
    def send_admin_command(command: str) -> list:
        """Send an admin command to all capable nodes."""
        responses = []
        for node in state_handler.get_nodes().values():
            if command in node.info.capabilities.admin_commands:
                client = find_node_client(node.node_url)
                response = client.send_admin_command(command)
                responses.append(response)
        return responses

    @app.post("/admin/{command}/{node}")
    def send_admin_command_to_node(command: str, node: str) -> list:
        """Send admin command to a node."""
        responses = []
        node = state_handler.get_node(node)
        if command in node.info.capabilities.admin_commands:
            client = find_node_client(node.node_url)
            response = client.send_admin_command(command)
            responses.append(response)
        return responses

    @app.get("/workflows/active")
    def get_active_workflows() -> dict[str, Workflow]:
        """Get active workflows."""
        return state_handler.get_active_workflows()

    @app.get("/workflows/archived")
    def get_archived_workflows(number: int = 20) -> dict[str, Workflow]:
        """Get archived workflows."""
        return state_handler.get_archived_workflows(number)

    @app.get("/workflows/queue")
    def get_workflow_queue() -> list[Workflow]:
        """Get all queued workflows."""
        return state_handler.get_workflow_queue()

    @app.get("/workflow/{workflow_id}")
    def get_workflow(workflow_id: str) -> Workflow:
        """Get info on a specific workflow."""
        return state_handler.get_workflow(workflow_id)

    @app.post("/workflow/{workflow_id}/pause")
    def pause_workflow(workflow_id: str) -> Workflow:
        """Pause a specific workflow."""
        with state_handler.wc_state_lock():
            wf = state_handler.get_active_workflow(workflow_id)
            if wf.status.active:
                if wf.status.running:
                    send_admin_command_to_node(
                        "pause", wf.steps[wf.status.current_step_index].node
                    )
                wf.status.paused = True
                state_handler.set_active_workflow(wf)

        return state_handler.get_active_workflow(workflow_id)

    @app.post("/workflow/{workflow_id}/resume")
    def resume_workflow(workflow_id: str) -> Workflow:
        """Resume a paused workflow."""
        with state_handler.wc_state_lock():
            wf = state_handler.get_active_workflow(workflow_id)
            if wf.status.paused:
                if wf.status.running:
                    send_admin_command_to_node(
                        "resume", wf.steps[wf.status.current_step_index].node
                    )
                wf.status.paused = False
                state_handler.set_active_workflow(wf)
                state_handler.enqueue_workflow(wf.workflow_id)
        return state_handler.get_active_workflow(workflow_id)

    @app.post("/workflow/{workflow_id}/cancel")
    def cancel_workflow(workflow_id: str) -> Workflow:
        """Cancel a specific workflow."""
        with state_handler.wc_state_lock():
            wf = state_handler.get_workflow(workflow_id)
            if wf.status.running:
                send_admin_command_to_node(
                    "cancel", wf.steps[wf.status.current_step_index].node
                )
            wf.status.cancelled = True
            state_handler.set_active_workflow(wf)
        return state_handler.get_active_workflow(workflow_id)

    @app.post("/workflow/{workflow_id}/resubmit")
    def resubmit_workflow(workflow_id: str) -> Workflow:
        """resubmit a previous workflow as a new workflow."""
        with state_handler.wc_state_lock():
            wf = state_handler.get_workflow(workflow_id)
            wf.workflow_id = new_ulid_str()
            wf.status.reset()
            wf.start_time = None
            wf.end_time = None
            wf.submitted_time = datetime.now()
            for step in wf.steps:
                step.step_id = new_ulid_str()
                step.start_time = None
                step.end_time = None
                step.status = ActionStatus.NOT_STARTED
            copy_workflow_files(
                old_id=workflow_id,
                workflow=wf,
                working_directory=workcell.workcell_directory,
            )
            state_handler.set_active_workflow(wf)
            state_handler.enqueue_workflow(wf.workflow_id)
        return state_handler.get_active_workflow(wf.workflow_id)

    @app.post("/workflow/{workflow_id}/retry")
    def retry_workflow(workflow_id: str, index: int = -1) -> Workflow:
        """Retry an existing workflow from a specific step."""
        with state_handler.wc_state_lock():
            wf = state_handler.get_workflow(workflow_id)
            if wf.status.terminal:
                index = max(index, 0)
                wf.status.reset(index)
                state_handler.set_active_workflow(wf)
                state_handler.delete_archived_workflow(wf.workflow_id)
                state_handler.enqueue_workflow(wf.workflow_id)
            else:
                raise HTTPException(
                    status_code=400,
                    detail="Workflow is not in a terminal state, cannot retry",
                )
        return state_handler.get_active_workflow(workflow_id)

    @app.post("/workflow")
    async def start_workflow(
        workflow: Annotated[str, Form()],
        ownership_info: Annotated[Optional[str], Form()] = None,
        parameters: Annotated[Optional[str], Form()] = None,
        validate_only: Annotated[Optional[bool], Form()] = False,
        files: list[UploadFile] = [],
    ) -> Workflow:
        """
        Parses the payload and workflow files, and then pushes a workflow job onto the redis queue

        Parameters
        ----------
        workflow: YAML string
        - The workflow yaml file
        parameters: Optional[Dict[str, Any]] = {}
        - Dynamic values to insert into the workflow file
        ownership_info: Optional[OwnershipInfo]
        - Information about the experiments, users, etc. that own this workflow
        simulate: bool
        - whether to use real robots or not
        validate_only: bool
        - whether to validate the workflow without queueing it

        Returns
        -------
        response: Workflow
        - a workflow run object for the requested run_id
        """
        try:
            try:
                wf_def = WorkflowDefinition.model_validate_json(workflow)
            except Exception as e:
                traceback.print_exc()
                raise HTTPException(status_code=422, detail=str(e)) from e

            ownership_info = (
                OwnershipInfo.model_validate_json(ownership_info)
                if ownership_info
                else OwnershipInfo()
            )
            with ownership_context(**ownership_info.model_dump(exclude_none=True)):
                if parameters is None or parameters == "":
                    parameters = {}
                else:
                    parameters = json.loads(parameters)
                    if not isinstance(parameters, dict) or not all(
                        isinstance(k, str) for k in parameters
                    ):
                        raise HTTPException(
                            status_code=400,
                            detail="Parameters must be a dictionary with string keys",
                        )
                workcell = state_handler.get_workcell_definition()
                wf = create_workflow(
                    workflow_def=wf_def,
                    workcell=workcell,
                    parameters=parameters,
                    state_handler=state_handler,
                )

                if not validate_only:
                    wf = save_workflow_files(
                        working_directory=workcell.workcell_directory,
                        workflow=wf,
                        files=files,
                    )
                    with state_handler.wc_state_lock():
                        state_handler.set_active_workflow(wf)
                        state_handler.enqueue_workflow(wf.workflow_id)
                return wf
        except HTTPException as e:
            raise e
        except Exception as e:
            logger.error(f"Error starting workflow: {e}")
            traceback.print_exc()
            raise HTTPException(
                status_code=500,
                detail=f"Error starting workflow: {e}",
            ) from e

    @app.get("/locations")
    def get_locations() -> dict[str, Location]:
        """Get the locations of the workcell."""
        return state_handler.get_locations()

    @app.post("/location")
    def add_location(
        location: Location,
        permanent: bool = True
    ) -> Location:
        """Add a location to the workcell's location list"""
        with state_handler.wc_state_lock():
            state_handler.set_location(location)
        if permanent:
            workcell = state_handler.get_workcell_definition()
            workcell.locations.append(location)
            workcell.to_yaml(workcell_path)
        return state_handler.get_location(location.location_id)

    @app.get("/location/{location_id}")
    def get_location(location_id: str) -> Location:
        """Get information about about a specific location."""
        return state_handler.get_location(location_id)

    @app.delete("/location/{location_id}")
    def delete_location(location_id: str) -> dict:
        """Delete a location from the workcell's location list"""
        with state_handler.wc_state_lock():
            state_handler.delete_location(location_id)
            workcell = state_handler.get_workcell_definition()
            workcell.locations = list(filter(lambda location: location.location_id != location_id, workcell.locations))
            workcell.to_yaml(workcell_path)
            state_handler.set_workcell_definition(workcell)
        return {"status": "deleted"}

    @app.post("/location/{location_id}/add_lookup/{node_name}")
    def add_or_update_location_lookup(
        location_id: str,
        node_name: str,
        lookup_val: Any = Body(...),  # noqa: B008
    ) -> Location:
        """Add a lookup value to a locations lookup list"""
        with state_handler.wc_state_lock():
            location = state_handler.get_location(location_id)
            location.lookup[node_name] = lookup_val["lookup_val"]
            state_handler.set_location(location)
        return state_handler.get_location(location.location_id)

    @app.post("/location/{location_id}/attach_resource")
    def add_resource_to_location(
        location_id: str,
        resource_id: str,
    ) -> Location:
        """Attach a resource container to a location."""
        with state_handler.wc_state_lock():
            location = state_handler.get_location(location_id)
            location.resource_id = resource_id
            state_handler.set_location(location)
        return state_handler.get_location(location_id)

    return app


if __name__ == "__main__":
    import uvicorn

    workcell_settings = WorkcellManagerSettings()
    app = create_workcell_server(workcell_settings=workcell_settings)
    uvicorn.run(
        app,
        host=workcell_settings.workcell_server_url.host,
        port=workcell_settings.workcell_server_url.port or 8000,
    )<|MERGE_RESOLUTION|>--- conflicted
+++ resolved
@@ -66,7 +66,6 @@
                 workcell = WorkcellDefinition()
         logger.info(f"Writing to workcell definition file: {workcell_path}")
         workcell.to_yaml(workcell_path)
-<<<<<<< HEAD
     global_ownership_info.workcell_id = workcell.workcell_id
     global_ownership_info.manager_id = workcell.workcell_id
     logger = EventClient(
@@ -76,25 +75,7 @@
     context = context or MadsciContext()
     logger.info(context)
 
-    state_handler = WorkcellStateHandler(
-        workcell,
-        redis_connection=redis_connection,
-        mongo_connection=mongo_connection,
-    )
-=======
-    with ownership_context(
-        workcell_id=workcell.workcell_id,
-        manager_id=workcell.workcell_id,
-    ):
-        logger = EventClient(
-            name=f"workcell.{workcell.workcell_name}",
-        )
-        logger.info(workcell)
-        context = context or MadsciContext()
-        logger.info(context)
-
        
->>>>>>> 0363b216
 
     @asynccontextmanager
     async def lifespan(app: FastAPI):  # noqa: ANN202, ARG001
