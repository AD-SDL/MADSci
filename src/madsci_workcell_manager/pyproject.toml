--- conflicted
+++ resolved
@@ -1,10 +1,6 @@
 [project]
 name = "madsci.workcell_manager"
-<<<<<<< HEAD
-version = "0.5.0-rc.3"
-=======
 version = "0.5.3"
->>>>>>> c1e38b5e
 description = "The Modular Autonomous Discovery for Science (MADSci) Workcell Manager."
 authors = [
     {name = "Tobias Ginsburg", email = "tginsburg@anl.gov"},
