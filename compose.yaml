--- conflicted
+++ resolved
@@ -145,19 +145,11 @@
       - NODE_URL=http://localhost:2001
     command: python example_modules/robotarm.py
 
+
   platereader:
     <<: *madsci-service
     container_name: platereader
-<<<<<<< HEAD
-    command: python example_modules/platereader.py --node_definition node_definitions/platereader_1.node.yaml --node_url http://localhost:2002
-
-  # experiment_app:
-  #   <<: *madsci-service
-  #   container_name: experiment_app
-  #   command: python example_app.py --node_definition default.node.yaml --node_url http://localhost:6000
-=======
     environment:
       - NODE_DEFINITION=node_definitions/platereader_1.node.yaml
       - NODE_URL=http://localhost:2002
-    command: python example_modules/platereader.py
->>>>>>> 16e1d314
+    command: python example_modules/platereader.py