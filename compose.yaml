name: madsci_example_lab

# * Usage Notes:
# 1. Environment variables can be set in a `.env` file or directly in the shell.
# 2. The `REPO_PATH` variable should point to the root of the repository.
# 3. The `example_lab` directory should contain the lab definition and module files.
# 4. The `madsci` image is built from the Dockerfile in the current directory.
# 5. The `madsci_dashboard` image is built from the Dockerfile.dashboard in the current directory.
# 6. Services are configured to use the host network mode to simplify port configuration. Production deployments may require a different network configuration.
# 7. Services are configured to restart unless stopped manually.
# 8. The container images are built with the latest tag and a dev tag for development purposes.


# * Common configuration
x-madsci-service: &madsci-service
  image: ghcr.io/ad-sdl/madsci:latest
  build:
    context: .
    dockerfile: Dockerfile
    tags:
      - ghcr.io/ad-sdl/madsci:latest
      - ghcr.io/ad-sdl/madsci:dev
  environment:
    - USER_ID=${USER_ID:-1000}
    - GROUP_ID=${GROUP_ID:-1000}
  network_mode: host
  env_file:
    - .env # Optional: Load environment variables from a .env file
  volumes:
    - ${REPO_PATH:-.}/example_lab:/home/madsci/example_lab
    - ${REPO_PATH:-.}/.madsci:/home/madsci/.madsci
  restart: unless-stopped
  working_dir: /home/madsci/example_lab

services:

  # *Databases (note: these are non-persistent, add volumes for persistence)
  mongodb:
    container_name: mongodb
    image: mongo:8.0
    restart: unless-stopped
    ports:
      - 27017:27017
  redis:
    container_name: redis
    image: redis:7.4
    restart: unless-stopped
    ports:
      - 6379:6379
  postgres:
    container_name: postgres
    image: postgres:17
    restart: unless-stopped
    environment:
      - POSTGRES_USER=madsci
      - POSTGRES_PASSWORD=madsci
      - POSTGRES_DB=resources
    ports:
      - 5432:5432
  minio:
    container_name: minio
    image: minio/minio
    restart: unless-stopped
    environment:
      - MINIO_ROOT_USER=minioadmin
      - MINIO_ROOT_PASSWORD=minioadmin
    ports:
      - 9000:9000
      - 9001:9001
    volumes:
      - .madsci/minio:/home/madsci/.madsci/minio
    command: server /home/madsci/.madsci/minio --console-address ":9001"

  # *Managers

  lab_manager:
    <<: *madsci-service
    container_name: lab_manager
    image: ghcr.io/ad-sdl/madsci_dashboard:latest
    build:
      context: .
      dockerfile: Dockerfile.dashboard
      tags:
        - ghcr.io/ad-sdl/madsci_dashboard:latest
        - ghcr.io/ad-sdl/madsci_dashboard:dev
    command: python -m madsci.squid.lab_server
    depends_on:
      - event_manager
  event_manager:
    <<: *madsci-service
    container_name: event_manager
    command: python -m madsci.event_manager.event_server
    depends_on:
      - mongodb

  experiment_manager:
    <<: *madsci-service
    container_name: experiment_manager
    command: python -m madsci.experiment_manager.experiment_server
    depends_on:
      - mongodb
      - lab_manager

  resource_manager:
    <<: *madsci-service
    container_name: resource_manager
    command: python -m madsci.resource_manager.resource_server
    depends_on:
      - postgres
      - event_manager

  data_manager:
    <<: *madsci-service
    container_name: data_manager
    command: python -m madsci.data_manager.data_server
    depends_on:
      - mongodb
      - event_manager
  workcell_manager:
    <<: *madsci-service
    container_name: workcell_manager
    command: python -m madsci.workcell_manager.workcell_server --cold_start_delay 0
    depends_on:
      - redis
      - mongodb
      - resource_manager
      - event_manager
      - postgres


   # *Nodes
  liquidhandler:
    <<: *madsci-service
    container_name: liquidhandler
<<<<<<< HEAD
    command: python example_modules/liquidhandler.py --node_definition node_definitions/liquidhandler_1.node.yaml --node_url http://localhost:2000
=======
    environment:
      - NODE_DEFINITION=node_definitions/liquidhandler_1.node.yaml
      - NODE_URL=http://localhost:2000
    command: python example_modules/liquidhandler.py
>>>>>>> cfbaedc2

  robotarm:
    <<: *madsci-service
    container_name: robotarm
<<<<<<< HEAD
    command: python example_modules/robotarm.py --node_definition node_definitions/robotarm_1.node.yaml --node_url http://localhost:2001
=======
    environment:
      - NODE_DEFINITION=node_definitions/robotarm_1.node.yaml
      - NODE_URL=http://localhost:2001
    command: python example_modules/robotarm.py
>>>>>>> cfbaedc2


  platereader:
    <<: *madsci-service
    container_name: platereader
<<<<<<< HEAD
    command: python example_modules/platereader.py --node_definition node_definitions/platereader_1.node.yaml --node_url http://localhost:2002
=======
    environment:
      - NODE_DEFINITION=node_definitions/platereader_1.node.yaml
      - NODE_URL=http://localhost:2002
    command: python example_modules/platereader.py
>>>>>>> cfbaedc2
<|MERGE_RESOLUTION|>--- conflicted
+++ resolved
@@ -132,36 +132,24 @@
   liquidhandler:
     <<: *madsci-service
     container_name: liquidhandler
-<<<<<<< HEAD
-    command: python example_modules/liquidhandler.py --node_definition node_definitions/liquidhandler_1.node.yaml --node_url http://localhost:2000
-=======
     environment:
       - NODE_DEFINITION=node_definitions/liquidhandler_1.node.yaml
       - NODE_URL=http://localhost:2000
     command: python example_modules/liquidhandler.py
->>>>>>> cfbaedc2
 
   robotarm:
     <<: *madsci-service
     container_name: robotarm
-<<<<<<< HEAD
-    command: python example_modules/robotarm.py --node_definition node_definitions/robotarm_1.node.yaml --node_url http://localhost:2001
-=======
     environment:
       - NODE_DEFINITION=node_definitions/robotarm_1.node.yaml
       - NODE_URL=http://localhost:2001
     command: python example_modules/robotarm.py
->>>>>>> cfbaedc2
 
 
   platereader:
     <<: *madsci-service
     container_name: platereader
-<<<<<<< HEAD
-    command: python example_modules/platereader.py --node_definition node_definitions/platereader_1.node.yaml --node_url http://localhost:2002
-=======
     environment:
       - NODE_DEFINITION=node_definitions/platereader_1.node.yaml
       - NODE_URL=http://localhost:2002
-    command: python example_modules/platereader.py
->>>>>>> cfbaedc2
+    command: python example_modules/platereader.py