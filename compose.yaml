name: madsci_example_lab

# * Usage Notes:
# 1. Environment variables can be set in a `.env` file or directly in the shell.
# 2. The `REPO_PATH` variable should point to the root of the repository.
# 3. The `example_lab` directory should contain the lab definition and module files.
# 4. The `madsci` image is built from the Dockerfile in the current directory.
# 5. The `madsci_dashboard` image is built from the Dockerfile.dashboard in the current directory.
# 6. Services are configured to use the host network mode to simplify port configuration. Production deployments may require a different network configuration.
# 7. Services are configured to restart unless stopped manually.
# 8. The container images are built with the latest tag and a dev tag for development purposes.


# * Common configuration
x-madsci-service: &madsci-service
  image: ghcr.io/ad-sdl/madsci:latest
  build:
    context: .
    dockerfile: Dockerfile
    tags:
      - ghcr.io/ad-sdl/madsci:latest
      - ghcr.io/ad-sdl/madsci:dev
  environment:
    - USER_ID=${USER_ID:-1000}
    - GROUP_ID=${GROUP_ID:-1000}
  network_mode: host
  env_file:
    - .env # Optional: Load environment variables from a .env file
  volumes:
    - ${REPO_PATH:-.}/example_lab:/home/madsci/example_lab
    - ${REPO_PATH:-.}/.madsci:/home/madsci/.madsci
  restart: unless-stopped
  working_dir: /home/madsci/example_lab

services:

  # *Databases (note: these are non-persistent, add volumes for persistence)
  mongodb:
    container_name: mongodb
    image: mongo:8.0
    restart: unless-stopped
    ports:
      - 27017:27017
  redis:
    container_name: redis
    image: redis:7.4
    restart: unless-stopped
    ports:
      - 6379:6379
  postgres:
    container_name: postgres
    image: postgres:17
    restart: unless-stopped
    environment:
      - POSTGRES_USER=madsci
      - POSTGRES_PASSWORD=madsci
      - POSTGRES_DB=resources
    ports:
      - 5432:5432
  minio:
    container_name: minio
    image: minio/minio
    restart: unless-stopped
    environment:
      - MINIO_ROOT_USER=minioadmin
      - MINIO_ROOT_PASSWORD=minioadmin
    ports:
      - 9000:9000
      - 9001:9001
    volumes:
      - .madsci/minio:/home/madsci/.madsci/minio
    command: server /home/madsci/.madsci/minio --console-address ":9001"

  # *Managers

  lab_manager:
    <<: *madsci-service
    container_name: lab_manager
    image: ghcr.io/ad-sdl/madsci_dashboard:latest
    build:
      context: .
      dockerfile: Dockerfile.dashboard
      tags:
        - ghcr.io/ad-sdl/madsci_dashboard:latest
        - ghcr.io/ad-sdl/madsci_dashboard:dev
    command: python -m madsci.squid.lab_server
    depends_on:
      - event_manager
  event_manager:
    <<: *madsci-service
    container_name: event_manager
    command: python -m madsci.event_manager.event_server
    depends_on:
      - mongodb

  experiment_manager:
    <<: *madsci-service
    container_name: experiment_manager
    command: python -m madsci.experiment_manager.experiment_server
    depends_on:
      - mongodb
      - lab_manager

  resource_manager:
    <<: *madsci-service
    container_name: resource_manager
    command: python -m madsci.resource_manager.resource_server
    depends_on:
      - postgres
      - event_manager

  data_manager:
    <<: *madsci-service
    container_name: data_manager
    command: python -m madsci.data_manager.data_server
    depends_on:
      - mongodb
      - event_manager
  workcell_manager:
    <<: *madsci-service
    container_name: workcell_manager
    command: python -m madsci.workcell_manager.workcell_server --cold_start_delay 0
    depends_on:
      - redis
      - mongodb
      - resource_manager
      - event_manager
      - postgres


   # *Nodes
  liquidhandler:
    <<: *madsci-service
    container_name: liquidhandler
<<<<<<< HEAD
    environment:
      - NODE_DEFINITION=node_definitions/liquidhandler_1.node.yaml
      - NODE_URL=http://localhost:2000
    command: python example_modules/liquidhandler.py
=======
    command: python example_modules/liquidhandler.py --node_definition node_definitions/liquidhandler_1.node.yaml --node_url http://localhost:2000
>>>>>>> 0363b216

  robotarm:
    <<: *madsci-service
    container_name: robotarm
<<<<<<< HEAD
    environment:
      - NODE_DEFINITION=node_definitions/robotarm_1.node.yaml
      - NODE_URL=http://localhost:2001
    command: python example_modules/robotarm.py
=======
    command: python example_modules/robotarm.py --node_definition node_definitions/robotarm_1.node.yaml --node_url http://localhost:2001
>>>>>>> 0363b216


  platereader:
    <<: *madsci-service
    container_name: platereader
<<<<<<< HEAD
    environment:
      - NODE_DEFINITION=node_definitions/platereader_1.node.yaml
      - NODE_URL=http://localhost:2002
    command: python example_modules/platereader.py
=======
    command: python example_modules/platereader.py --node_definition node_definitions/platereader_1.node.yaml --node_url http://localhost:2002
>>>>>>> 0363b216
<|MERGE_RESOLUTION|>--- conflicted
+++ resolved
@@ -132,36 +132,15 @@
   liquidhandler:
     <<: *madsci-service
     container_name: liquidhandler
-<<<<<<< HEAD
-    environment:
-      - NODE_DEFINITION=node_definitions/liquidhandler_1.node.yaml
-      - NODE_URL=http://localhost:2000
-    command: python example_modules/liquidhandler.py
-=======
     command: python example_modules/liquidhandler.py --node_definition node_definitions/liquidhandler_1.node.yaml --node_url http://localhost:2000
->>>>>>> 0363b216
 
   robotarm:
     <<: *madsci-service
     container_name: robotarm
-<<<<<<< HEAD
-    environment:
-      - NODE_DEFINITION=node_definitions/robotarm_1.node.yaml
-      - NODE_URL=http://localhost:2001
-    command: python example_modules/robotarm.py
-=======
     command: python example_modules/robotarm.py --node_definition node_definitions/robotarm_1.node.yaml --node_url http://localhost:2001
->>>>>>> 0363b216
 
 
   platereader:
     <<: *madsci-service
     container_name: platereader
-<<<<<<< HEAD
-    environment:
-      - NODE_DEFINITION=node_definitions/platereader_1.node.yaml
-      - NODE_URL=http://localhost:2002
-    command: python example_modules/platereader.py
-=======
-    command: python example_modules/platereader.py --node_definition node_definitions/platereader_1.node.yaml --node_url http://localhost:2002
->>>>>>> 0363b216
+    command: python example_modules/platereader.py --node_definition node_definitions/platereader_1.node.yaml --node_url http://localhost:2002