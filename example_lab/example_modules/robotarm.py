"""A fake robot arm module for testing."""

import time
from typing import Annotated, Any, Optional

from madsci.client.event_client import EventClient
from madsci.common.types.action_types import ActionFailed
from madsci.common.types.admin_command_types import AdminCommandResponse
from madsci.common.types.base_types import Error
from madsci.common.types.location_types import LocationArgument
from madsci.common.types.node_types import RestNodeConfig
from madsci.common.types.resource_types import Slot
from madsci.node_module.helpers import action
from madsci.node_module.rest_node_module import RestNode
from pydantic import Field


class RobotArmConfig(RestNodeConfig):
    """Configuration for the robot arm node module."""

    device_number: int = 0
    """The device number of the robot arm."""
    speed: Optional[float] = Field(default=50.0, ge=1.0, le=100.0)
    """The speed of the robot arm, in mm/s."""
    wait_time: float = 2.0
    """Time to wait while running an action, in seconds."""


class RobotArmInterface:
    """A fake robot arm interface for testing."""

    status_code: int = 0
    device_number: int = 0

    def __init__(
        self, device_number: int = 0, logger: Optional[EventClient] = None
    ) -> "RobotArmInterface":
        """Initialize the robot arm."""
        self.logger = logger or EventClient()
        self.device_number = device_number

    def run_command(self, command: str) -> None:
        """Run a command on the robot arm."""
        self.logger.log(
            f"Running command {command} on device number {self.device_number}."
        )
        time.sleep(2)  # Simulate command execution


class RobotArmNode(RestNode):
    """A fake robot arm node module for testing."""

    robot_arm: RobotArmInterface = None
    config: RobotArmConfig = RobotArmConfig()
    config_model = RobotArmConfig

    def startup_handler(self) -> None:
        """Called to (re)initialize the node. Should be used to open connections to devices or initialize any other resources."""
        self.robot_arm = RobotArmInterface(logger=self.logger)

        gripper_slot = Slot(
            resource_name="robot_arm_gripper",
            resource_class="RobotArmGripper",
            capacity=1,
            attributes={
                "gripper_type": "robotic_gripper",
                "description": "Robot arm gripper slot",
            },
        )

        self.resource_client.init_template(
            resource=gripper_slot,
            template_name="robot_arm_gripper_slot",
            description="Template for robot arm gripper slot. Used to track what the robot arm is currently holding.",
            required_overrides=["resource_name"],
            tags=["robot_arm", "gripper", "slot", "robot"],
            created_by=self.node_definition.node_id,
            version="1.0.0",
        )

        resource_name = "robot_arm_gripper_" + str(self.node_definition.node_name)
        self.gripper = self.resource_client.create_resource_from_template(
            template_name="robot_arm_gripper_slot",
            resource_name=resource_name,
            add_to_database=True,
        )
        self.logger.log(
            f"Initialized gripper resource from template: {self.gripper.resource_id}"
        )

        self.logger.log("Robot arm initialized!")

    def shutdown_handler(self) -> None:
        """Called to shutdown the node. Should be used to close connections to devices or release any other resources."""
        self.logger.log("Shutting down")
        del self.robot_arm

    def state_handler(self) -> dict[str, Any]:
        """Periodically called to get the current state of the node."""
        if self.robot_arm is not None:
            self.node_state = {
                "robot_arm_status_code": self.robot_arm.status_code,
            }

    @action
    def transfer(
        self,
        source: Annotated[LocationArgument, "The source location"],
        target: Annotated[LocationArgument, "the target location"],
        speed: Annotated[
            Optional[float], "The speed of the transfer, in 1-100 mm/s"
        ] = None,
    ) -> None:
        """Transfer a plate from one location to another, at the specified speed."""
        if not speed:
            speed = self.config.speed
        speed = max(1.0, min(100.0, speed))  # Clamp speed to 1-100 mm/s
        if self.resource_client:
            target_resource = self.resource_client.get_resource(target.resource_id)
            if len(target_resource.children) + 1 > target_resource.capacity:
                return ActionFailed(
                    errors=[
                        Error(message=f"Target location {target.resource_id} is full")
                    ]
                )
            try:
                popped_plate, _ = self.resource_client.pop(resource=source.resource_id)
            except Exception as e:
                return ActionFailed(errors=[Error(message=str(e))])
            self.resource_client.push(
                resource=self.gripper.resource_id, child=popped_plate
            )

        try:
            popped_plate, _ = self.resource_client.pop(resource=source.resource_id)
        except Exception:
            return ActionFailed(errors=[Error(message="No plate in source!")])
        self.resource_client.push(resource=self.gripper.resource_id, child=popped_plate)

<<<<<<< HEAD
            popped_plate, _ = self.resource_client.pop(
                resource=self.gripper.resource_id
            )
            self.resource_client.push(resource=target.resource_id, child=popped_plate)
=======
        time.sleep(100 / speed)  # Simulate time taken to move

        popped_plate, _ = self.resource_client.pop(resource=self.gripper.resource_id)
        self.resource_client.push(resource=target.resource_id, child=popped_plate)
>>>>>>> 33d2fe4c
        return None

    def get_location(self) -> AdminCommandResponse:
        """Get location for the robot arm"""
        return AdminCommandResponse(data=[0, 0, 0, 0])


if __name__ == "__main__":
    robot_arm_node = RobotArmNode()
    robot_arm_node.start_node()<|MERGE_RESOLUTION|>--- conflicted
+++ resolved
@@ -137,17 +137,10 @@
             return ActionFailed(errors=[Error(message="No plate in source!")])
         self.resource_client.push(resource=self.gripper.resource_id, child=popped_plate)
 
-<<<<<<< HEAD
-            popped_plate, _ = self.resource_client.pop(
-                resource=self.gripper.resource_id
-            )
-            self.resource_client.push(resource=target.resource_id, child=popped_plate)
-=======
         time.sleep(100 / speed)  # Simulate time taken to move
 
         popped_plate, _ = self.resource_client.pop(resource=self.gripper.resource_id)
         self.resource_client.push(resource=target.resource_id, child=popped_plate)
->>>>>>> 33d2fe4c
         return None
 
     def get_location(self) -> AdminCommandResponse:
