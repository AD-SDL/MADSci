"""A fake robot arm module for testing."""

import time
from typing import Annotated, Any, Optional

from madsci.client.event_client import EventClient
from madsci.common.types.admin_command_types import AdminCommandResponse
from madsci.common.types.location_types import LocationArgument
from madsci.common.types.node_types import RestNodeConfig
from madsci.common.types.resource_types import Slot
from madsci.node_module.helpers import action
from madsci.node_module.rest_node_module import RestNode
from pydantic import Field


class RobotArmConfig(RestNodeConfig):
    """Configuration for the robot arm node module."""

    device_number: int = 0
    """The device number of the robot arm."""
    speed: Optional[float] = Field(default=50.0, ge=1.0, le=100.0)
    """The speed of the robot arm, in mm/s."""


class RobotArmInterface:
    """A fake robot arm interface for testing."""

    status_code: int = 0
    device_number: int = 0

    def __init__(
        self, device_number: int = 0, logger: Optional[EventClient] = None
    ) -> "RobotArmInterface":
        """Initialize the robot arm."""
        self.logger = logger or EventClient()
        self.device_number = device_number

    def run_command(self, command: str) -> None:
        """Run a command on the robot arm."""
        self.logger.log(
            f"Running command {command} on device number {self.device_number}."
        )
        time.sleep(2)  # Simulate command execution


class RobotArmNode(RestNode):
    """A fake robot arm node module for testing."""

    robot_arm: RobotArmInterface = None
    config: RobotArmConfig = RobotArmConfig()
    config_model = RobotArmConfig

    def startup_handler(self) -> None:
        """Called to (re)initialize the node. Should be used to open connections to devices or initialize any other resources."""
        self.robot_arm = RobotArmInterface(logger=self.logger)

        gripper_slot = Slot(
            resource_name="robot_arm_gripper",
            resource_class="RobotArmGripper",
            capacity=1,
            attributes={
                "gripper_type": "robotic_gripper",
                "description": "Robot arm gripper slot",
            },
        )

        self.resource_client.init_template(
            resource=gripper_slot,
            template_name="robot_arm_gripper_slot",
            description="Template for robot arm gripper slot. Used to track what the robot arm is currently holding.",
            required_overrides=["resource_name"],
            tags=["robot_arm", "gripper", "slot", "robot"],
            created_by=self.node_definition.node_id,
            version="1.0.0",
        )

        resource_name = "robot_arm_gripper_" + str(self.node_definition.node_name)
        self.gripper = self.resource_client.create_resource_from_template(
            template_name="robot_arm_gripper_slot",
            resource_name=resource_name,
            add_to_database=True,
        )
        self.logger.log(
            f"Initialized gripper resource from template: {self.gripper.resource_id}"
        )

        self.logger.log("Robot arm initialized!")

    def shutdown_handler(self) -> None:
        """Called to shutdown the node. Should be used to close connections to devices or release any other resources."""
        self.logger.log("Shutting down")
        del self.robot_arm

    def state_handler(self) -> dict[str, Any]:
        """Periodically called to get the current state of the node."""
        if self.robot_arm is not None:
            self.node_state = {
                "robot_arm_status_code": self.robot_arm.status_code,
            }

    @action
    def transfer(
        self,
        source: Annotated[LocationArgument, "The source location"],
        target: Annotated[LocationArgument, "the target location"],
        speed: Annotated[
            Optional[float], "The speed of the transfer, in 1-100 mm/s"
        ] = None,
    ) -> None:
        """Transfer a plate from one location to another, at the specified speed."""
        if not speed:
            speed = self.config.speed
        speed = max(1.0, min(100.0, speed))  # Clamp speed to 1-100 mm/s
<<<<<<< HEAD
        if self.resource_client:
            try:
                popped_plate, _ = self.resource_client.pop(resource=source.resource_id)
            except Exception as e:
                raise ValueError("No plate in source!") from e
            self.resource_client.push(
                resource=self.gripper.resource_id, child=popped_plate
            )

            time.sleep(100 / speed)  # Simulate time taken to move

            popped_plate, _ = self.resource_client.pop(
                resource=self.gripper.resource_id
            )
            self.resource_client.push(resource=target.resource_id, child=popped_plate)
=======

        try:
            popped_plate, _ = self.resource_client.pop(resource=source.resource_id)
        except Exception:
            return ActionFailed(errors=[Error(message="No plate in source!")])
        self.resource_client.push(resource=self.gripper.resource_id, child=popped_plate)

        time.sleep(100 / speed)  # Simulate time taken to move

        popped_plate, _ = self.resource_client.pop(resource=self.gripper.resource_id)
        self.resource_client.push(resource=target.resource_id, child=popped_plate)
>>>>>>> 018ae526

    def get_location(self) -> AdminCommandResponse:
        """Get location for the robot arm"""
        return AdminCommandResponse(data=[0, 0, 0, 0])


if __name__ == "__main__":
    robot_arm_node = RobotArmNode()
    robot_arm_node.start_node()<|MERGE_RESOLUTION|>--- conflicted
+++ resolved
@@ -4,7 +4,9 @@
 from typing import Annotated, Any, Optional
 
 from madsci.client.event_client import EventClient
+from madsci.common.types.action_types import ActionFailed
 from madsci.common.types.admin_command_types import AdminCommandResponse
+from madsci.common.types.base_types import Error
 from madsci.common.types.location_types import LocationArgument
 from madsci.common.types.node_types import RestNodeConfig
 from madsci.common.types.resource_types import Slot
@@ -111,7 +113,6 @@
         if not speed:
             speed = self.config.speed
         speed = max(1.0, min(100.0, speed))  # Clamp speed to 1-100 mm/s
-<<<<<<< HEAD
         if self.resource_client:
             try:
                 popped_plate, _ = self.resource_client.pop(resource=source.resource_id)
@@ -120,14 +121,6 @@
             self.resource_client.push(
                 resource=self.gripper.resource_id, child=popped_plate
             )
-
-            time.sleep(100 / speed)  # Simulate time taken to move
-
-            popped_plate, _ = self.resource_client.pop(
-                resource=self.gripper.resource_id
-            )
-            self.resource_client.push(resource=target.resource_id, child=popped_plate)
-=======
 
         try:
             popped_plate, _ = self.resource_client.pop(resource=source.resource_id)
@@ -139,7 +132,7 @@
 
         popped_plate, _ = self.resource_client.pop(resource=self.gripper.resource_id)
         self.resource_client.push(resource=target.resource_id, child=popped_plate)
->>>>>>> 018ae526
+        return None
 
     def get_location(self) -> AdminCommandResponse:
         """Get location for the robot arm"""
