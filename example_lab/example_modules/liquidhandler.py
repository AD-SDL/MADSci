"""
Example Virtual Liquid Handler Node Module for MADSci

This module demonstrates how to implement a virtual laboratory instrument node in MADSci.
It simulates a liquid handling robot with deck positions and pipettes, showing:

1. Node configuration with custom settings
2. Resource template creation and management
3. Action method implementation with proper decorators
4. Resource tracking and location management
5. Event logging and error handling

Key Concepts Demonstrated:
- RestNode inheritance for HTTP API nodes
- @action decorator for exposing callable methods
- Resource templates for reusable lab components
- ULID-based resource identification
- Location-based resource transfers

This serves as a template for creating real instrument drivers.
"""

import enum
import time
from pathlib import Path
from typing import Any, Optional
import threading

from madsci.client.event_client import EventClient
from madsci.common.types.admin_command_types import AdminCommandResponse
from madsci.common.types.location_types import LocationArgument
from madsci.common.types.node_types import RestNodeConfig
from madsci.common.types.resource_types import Pool, Slot
from madsci.node_module.helpers import action
from madsci.node_module.rest_node_module import RestNode


class LiquidHandlerConfig(RestNodeConfig):
    """
    Configuration for the liquid handler node module.

    Extends RestNodeConfig to add liquid handler-specific settings.
    These settings can be overridden via environment variables with
    the node name prefix (e.g., LIQUIDHANDLER_1_DEVICE_NUMBER=1).

    Attributes:
        device_number: Identifier for the physical/virtual liquid handler device
        wait_time: Simulation delay for action execution (seconds)
    """

    device_number: int = 0
    """The device number of the liquid handler (for multi-device setups)."""

    wait_time: float = 2.0
    """Time to wait while running an action, in seconds (simulates real hardware timing)."""


class LiquidHandlerInterface:
    """
    Simulated liquid handler hardware interface.

    This class represents the low-level hardware communication layer that
    would typically interface with real liquid handler firmware/drivers.
    In a real implementation, this would contain actual device communication
    protocols (e.g., serial, TCP/IP, vendor SDK calls).

    Attributes:
        status_code: Current device status (0=OK, >0=error conditions)
        device_number: Hardware device identifier
        logger: Event client for logging device operations
    """

    status_code: int = 0
    device_number: int = 0

    def __init__(
        self, device_number: int = 0, logger: Optional[EventClient] = None
    ) -> "LiquidHandlerInterface":
        """
        Initialize the liquid handler hardware interface.

        Args:
            device_number: Unique identifier for this liquid handler device
            logger: Event client for logging (creates default if None)
        """
        self.logger = logger or EventClient()
        self.device_number = device_number
        self.sent_cancel = threading.Event()
        self.received_cancel = threading.Event()
    
    def send_cancel(self) -> None:
        self.sent_cancel.set()
    
    def clear_requests(self) -> None:
        self.sent_cancel.clear()
        self.received_cancel.clear()

    def wait_for(self, timeout=10) -> bool:
        return self.received_cancel.wait(timeout)

    def run_command(self, command: str) -> None:
<<<<<<< HEAD
        """Run a command on the liquid handler."""
        self.clear_requests()
        try:
            for _ in range(10):
                if self.sent_cancel.is_set():
                    self.received_cancel.set()
                    return
                time.sleep(0.1)
        finally:
            if self.sent_cancel.is_set() and not self.received_cancel.is_set():
                self.received_cancel.set()
=======
        """
        Execute a command on the liquid handler hardware.

        In a real implementation, this would send commands to the actual
        liquid handler via the appropriate communication protocol.

        Args:
            command: Hardware command string to execute
        """
        self.logger.log(
            f"Running command {command} on device number {self.device_number}."
        )
        time.sleep(2)  # Simulate hardware command execution time
>>>>>>> 6a53550d


class LiquidHandlerNode(RestNode):
    """
    Virtual Liquid Handler Node for MADSci Laboratory Automation.

    This node simulates a multi-deck liquid handling robot with the following capabilities:
    - Two deck positions (deck1, deck2) for placing labware
    - Multi-channel pipette system for liquid transfers
    - Protocol execution from file-based procedures
    - Resource tracking for plates and consumables
    - Location-based transfers between deck positions

    Node Architecture:
    - Inherits from RestNode for HTTP API exposure
    - Uses @action decorator to expose callable methods
    - Manages resources through ResourceClient integration
    - Logs all operations through EventClient

    Resource Management:
    - Creates and manages deck slot templates (Slot resources)
    - Creates and manages pipette pool templates (Pool resources)
    - Initializes specific deck1, deck2, and pipette instances
    - Tracks resource movements and state changes

    Example Usage:
        # Direct API calls (from curl or other HTTP clients)
        POST /actions/run_command {"command": "aspirate 100 ul"}
        POST /actions/deck_transfer {"source_location": "deck1", "target_location": "deck2"}

        # Via MADSci WorkcellClient
        client.execute_action(node_id, "run_command", {"command": "aspirate 100 ul"})
    """

    # Hardware interface instance (initialized in startup_handler)
    liquid_handler: LiquidHandlerInterface = None

    # Configuration instance with node-specific settings
    config: LiquidHandlerConfig = LiquidHandlerConfig()

    # Pydantic model class for configuration validation
    config_model = LiquidHandlerConfig

    def startup_handler(self) -> None:
        """
        Initialize the liquid handler node and create resource templates.

        This method is called when the node starts up or restarts. It performs:
        1. Hardware interface initialization
        2. Resource template creation for deck slots and pipettes
        3. Instantiation of specific resources (deck1, deck2, pipette)
        4. Registration of resources with the resource manager

        Resource Template Pattern:
        Templates define reusable resource types that can be instantiated multiple
        times with different names/IDs. This allows labs to easily add new instances
        of similar equipment (e.g., additional deck positions) without code changes.
        """
        # Initialize the hardware interface with event logging
        self.liquid_handler = LiquidHandlerInterface(logger=self.logger)

        # Create deck slot template - represents positions where labware can be placed
        deck_slot = Slot(
            resource_name="liquid_handler_deck",
            resource_class="LiquidHandlerDeck",
            capacity=1,
            attributes={
                "slot_type": "deck_position",
                "accessible": True,
                "description": "Liquid handler deck slot for placing plates or labware",
            },
        )

        self.resource_client.init_template(
            resource=deck_slot,
            template_name="liquid_handler_deck_slot",
            description="Template for liquid handler deck slot. Represents deck positions where plates or labware can be placed.",
            required_overrides=["resource_name"],
            tags=["liquid_handler", "deck", "slot"],
            created_by=self.node_definition.node_id,
            version="1.0.0",
        )

        # Create pipette template (Pool type for holding tips/liquid)
        pipette_pool = Pool(
            resource_name="liquid_handler_pipette",
            resource_class="LiquidHandlerPipette",
            capacity=1000.0,
            attributes={
                "pipette_type": "8-channel",
                "min_volume": 0.5,
                "max_volume": 1000.0,
                "channels": 8,
                "description": "Liquid handler pipette pool for tracking tips and aspirated liquid",
            },
        )

        self.resource_client.init_template(
            resource=pipette_pool,
            template_name="liquid_handler_pipette_pool",
            description="Template for liquid handler pipette pool. Tracks pipette tips and aspirated liquids.",
            required_overrides=["resource_name"],
            tags=["liquid_handler", "pipette", "pool", "consumable"],
            created_by=self.node_definition.node_id,
            version="1.0.0",
        )

        # Initialize deck 1
        deck1_resource_name = f"liquid_handler_deck1_{self.node_definition.node_name}"
        self.deck1 = self.resource_client.create_resource_from_template(
            template_name="liquid_handler_deck_slot",
            resource_name=deck1_resource_name,
            add_to_database=True,
        )
        self.logger.log(
            f"Initialized deck1 resource from template: {self.deck1.resource_id}"
        )

        # Initialize deck 2
        deck2_resource_name = f"liquid_handler_deck2_{self.node_definition.node_name}"
        self.deck2 = self.resource_client.create_resource_from_template(
            template_name="liquid_handler_deck_slot",
            resource_name=deck2_resource_name,
            add_to_database=True,
        )
        self.logger.log(
            f"Initialized deck2 resource from template: {self.deck2.resource_id}"
        )

        # Initialize pipette
        pipette_resource_name = (
            f"liquid_handler_pipette_{self.node_definition.node_name}"
        )
        self.pipette = self.resource_client.create_resource_from_template(
            template_name="liquid_handler_pipette_pool",
            resource_name=pipette_resource_name,
            add_to_database=True,
        )
        self.logger.log(
            f"Initialized pipette resource from template: {self.pipette.resource_id}"
        )

        self.logger.log("Liquid handler initialized!")

    def shutdown_handler(self) -> None:
        """
        Clean shutdown of the liquid handler node.

        This method is called when the node is being shut down or restarted.
        It should clean up any resources, close device connections, and
        ensure the hardware is in a safe state.

        For real hardware, this might include:
        - Parking pipettes in safe positions
        - Closing serial/network connections
        - Saving calibration data
        - Releasing any locked resources
        """
        self.logger.log("Shutting down liquid handler node")
        del self.liquid_handler

    def state_handler(self) -> dict[str, Any]:
        """
        Report current node state for monitoring and debugging.

        This method is called periodically by the MADSci framework to collect
        node status information. The returned data is used for:
        - Dashboard status displays
        - Health monitoring and alerting
        - Debugging and troubleshooting
        - Resource scheduling decisions

        Returns:
            dict: Current node state including hardware status and resource info
        """
        if self.liquid_handler is not None:
            self.node_state = {
                "liquid_handler_status_code": self.liquid_handler.status_code,
            }

    @action
    def run_command(self, command: str) -> str:
        """
        Execute a direct hardware command on the liquid handler.

        This action demonstrates basic command execution with string parameters
        and simple return values. Useful for debugging and low-level control.

        Args:
            command: Hardware-specific command string (e.g., "aspirate 100 ul", "dispense 50 ul")

        Returns:
            str: Echo of the executed command for confirmation

        Example:
            POST /actions/run_command {"command": "aspirate 100 ul"}
            Response: "aspirate 100 ul"
        """
        self.liquid_handler.run_command(command)
        time.sleep(self.config.wait_time)
        return command

    @action
    def run_protocol(self, protocol: Path) -> dict:
        """
        Execute a protocol file on the liquid handler.

        This action demonstrates file path handling and structured return data.
        In a real implementation, this would parse and execute protocol steps
        from the provided file.

        Args:
            protocol: Path to the protocol file to execute

        Returns:
            dict: Protocol execution results with metadata

        Example:
            POST /actions/run_protocol {"protocol": "/protocols/pcr_setup.json"}
            Response: {"protocol_name": "pcr_setup.json"}
        """
        self.logger.log(f"Executing protocol: {protocol}")
        time.sleep(self.config.wait_time)
        return {"protocol_name": str(protocol.name)}

    @action
    def deck_transfer(
        self, source_location: LocationArgument, target_location: LocationArgument
    ) -> None:
        """
        Transfer labware between deck locations on the liquid handler.

        This action demonstrates:
        - Location-based resource management
        - Resource tracking with pop/push operations
        - Integration between hardware actions and resource state

        The resource system automatically tracks which items are at which
        locations, enabling the workcell manager to coordinate transfers
        between different instruments.

        Args:
            source_location: Location to transfer from (must contain a resource)
            target_location: Destination location (must have available capacity)

        Raises:
            ResourceError: If source location is empty or target is full

        Example:
            POST /actions/deck_transfer {
                "source_location": {"resource_id": "deck1_id"},
                "target_location": {"resource_id": "deck2_id"}
            }
        """
        self.logger.log(
            f"Transferring labware from {source_location} to {target_location}"
        )

        # Execute the physical hardware movement
        self.liquid_handler.run_command(
            f"move_labware {source_location} {target_location}"
        )
        time.sleep(self.config.wait_time)

        # Update resource tracking: remove from source, add to target
        transferred_resource = self.resource_client.pop(source_location.resource_id)[0]
        self.resource_client.push(
            target_location.resource_id, transferred_resource.resource_id
        )

    def get_location(self) -> AdminCommandResponse:
        """
        Get the physical location coordinates of the liquid handler.

        This administrative command returns the position of the liquid handler
        in the laboratory coordinate system. Used for resource tracking and
        automated scheduling decisions.

        Returns:
            AdminCommandResponse: Location data [x, y, z, rotation] in lab coordinates
        """
        return AdminCommandResponse(data=[0, 0, 0, 0])
    
    def cancel(self) -> AdminCommandResponse:
        try:
            self.liquid_handler.send_cancel()
            response = self.liquid_handler.wait_for()
            if not response:
                return AdminCommandResponse(success=False)
            return AdminCommandResponse()
        except Exception as e:
            return AdminCommandResponse(success=False)
        


if __name__ == "__main__":
    """
    Direct execution entry point for the liquid handler node.

    When run directly, this starts the liquid handler as a standalone REST API server.
    The node will:
    1. Load configuration from environment variables and YAML files
    2. Initialize hardware connections and resource templates
    3. Start the HTTP server on the configured port
    4. Register with the lab manager and begin accepting requests

    Environment Variables:
        NODE_DEFINITION: Path to node definition YAML file
        NODE_URL: URL for this node's HTTP server
        LIQUIDHANDLER_X_*: Node-specific configuration overrides

    Usage:
        python liquidhandler.py

        # Or via Docker Compose (recommended)
        docker compose up liquidhandler_1
    """
    liquid_handler_node = LiquidHandlerNode()
    liquid_handler_node.start_node()<|MERGE_RESOLUTION|>--- conflicted
+++ resolved
@@ -99,7 +99,6 @@
         return self.received_cancel.wait(timeout)
 
     def run_command(self, command: str) -> None:
-<<<<<<< HEAD
         """Run a command on the liquid handler."""
         self.clear_requests()
         try:
@@ -111,21 +110,6 @@
         finally:
             if self.sent_cancel.is_set() and not self.received_cancel.is_set():
                 self.received_cancel.set()
-=======
-        """
-        Execute a command on the liquid handler hardware.
-
-        In a real implementation, this would send commands to the actual
-        liquid handler via the appropriate communication protocol.
-
-        Args:
-            command: Hardware command string to execute
-        """
-        self.logger.log(
-            f"Running command {command} on device number {self.device_number}."
-        )
-        time.sleep(2)  # Simulate hardware command execution time
->>>>>>> 6a53550d
 
 
 class LiquidHandlerNode(RestNode):
