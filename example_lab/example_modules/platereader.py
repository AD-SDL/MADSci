"""A fake plate reader module for testing."""

<<<<<<< HEAD
from pathlib import Path
=======
import time
>>>>>>> 1f83c6e9
from typing import Any, Optional

from madsci.client.event_client import EventClient
from madsci.common.types.action_types import ActionResult, ActionSucceeded
from madsci.common.types.admin_command_types import AdminCommandResponse
from madsci.common.types.node_types import RestNodeConfig
from madsci.node_module.helpers import action
from madsci.node_module.rest_node_module import RestNode


class PlateReaderConfig(RestNodeConfig):
    """Configuration for the plate reader node module."""

    device_number: int = 0
    """The device number of the plate reader."""


class PlateReaderInterface:
    """A fake plate reader interface for testing."""

    status_code: int = 0
    device_number: int = 0
    config: PlateReaderConfig = PlateReaderConfig()
    config_model = PlateReaderConfig

    def __init__(
        self, device_number: int = 0, logger: Optional[EventClient] = None
    ) -> "PlateReaderInterface":
        """Initialize the plate reader."""
        self.logger = logger or EventClient()
        self.device_number = device_number

    def run_command(self, command: str) -> None:
        """Run a command on the plate reader."""
        self.logger.log(
            f"Running command {command} on device number {self.device_number}."
        )
        time.sleep(2)  # Simulate command execution


class PlateReaderNode(RestNode):
    """A fake plate reader node module for testing."""

    plate_reader: PlateReaderInterface = None
    config_model = PlateReaderConfig

    def startup_handler(self) -> None:
        """Called to (re)initialize the node. Should be used to open connections to devices or initialize any other resources."""
        self.plate_reader = PlateReaderInterface(logger=self.logger)
        self.logger.log("Plate reader initialized!")

    def shutdown_handler(self) -> None:
        """Called to shutdown the node. Should be used to close connections to devices or release any other resources."""
        self.logger.log("Shutting down")
        del self.plate_reader

    def state_handler(self) -> dict[str, Any]:
        """Periodically called to get the current state of the node."""
        if self.plate_reader is not None:
            self.node_state = {
                "plate_reader_status_code": self.plate_reader.status_code,
            }

    @action
    def read_plate(
        self,
    ) -> ActionResult:
        """Run a command on the plate reader."""
        time.sleep(5)
        return ActionSucceeded(data={"example_data": {"example": "data"}})

    @action
    def create_plate_file(
        self,
    ) -> ActionResult:
        """Run a command on the plate reader."""

        with (Path.home() / "test.txt").open("w") as f:
            self.logger.log_info(f.write("test"))
        path = str(Path.home() / "test.txt")

        return ActionSucceeded(files={"example_file": path})

    def get_location(self) -> AdminCommandResponse:
        """Get location for the plate reader"""
        return AdminCommandResponse(data=[0, 0, 0, 0])


if __name__ == "__main__":
    plate_reader_node = PlateReaderNode()
    plate_reader_node.start_node()<|MERGE_RESOLUTION|>--- conflicted
+++ resolved
@@ -1,10 +1,7 @@
 """A fake plate reader module for testing."""
 
-<<<<<<< HEAD
+import time
 from pathlib import Path
-=======
-import time
->>>>>>> 1f83c6e9
 from typing import Any, Optional
 
 from madsci.client.event_client import EventClient
