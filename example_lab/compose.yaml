name: madsci_example_lab
services:
  mongodb:
    container_name: mongodb
    image: mongodb/mongodb-community-server:latest
    ports:
      - 27017:27017
<<<<<<< HEAD
  postgres:
    container_name: postgres
    image: postgres:latest
    environment:
      - POSTGRES_USER=rpl
      - POSTGRES_PASSWORD=rpl
      - POSTGRES_DB=resources
    ports:
      - 5432:5432
=======
  redis:
    container_name: redis
    image: redis:latest
    ports:
      - 6379:6379
>>>>>>> 3f55df74
  event_manager:
    container_name: event_manager
    image: madsci:latest
    build:
      context: ..
      dockerfile: Dockerfile
    environment:
      - USER_ID=1000
      - GROUP_ID=100
    network_mode: host
    volumes:
      - ${LOCAL_WORKSPACE_FOLDER:-../}/example_lab:/home/madsci/example_lab/
      - ${LOCAL_WORKSPACE_FOLDER:-../}/.madsci:/home/madsci/.madsci/
    command: python -m madsci.event_manager.event_server
    depends_on:
      - mongodb
<<<<<<< HEAD
  # liquidhandler:
  #   container_name: liquidhandler
  #   image: madsci:latest
  #   build:
  #     context: ..
  #     dockerfile: Dockerfile
  #   environment:
  #     - USER_ID=1000
  #     - GROUP_ID=1000
  #   volumes:
  #     - ${LOCAL_WORKSPACE_FOLDER:-../}/example_lab:/home/madsci/example_lab/
  #     - ${LOCAL_WORKSPACE_FOLDER:-../}/.madsci:/home/madsci/.madsci/
  #   command: python example_lab/example_modules/liquidhandler.py --definition example_lab/example_modules/nodes/default_liquidhandler.node.yaml
  #   network_mode: host
  #   depends_on:
  #     - event_manager
  resource_manager:
    container_name: resource_manager
=======
  workcell_manager:
    container_name: workcell_manager
    image: madsci:latest
    build:
      context: ..
      dockerfile: Dockerfile
    environment:
      - USER_ID=1000
      - GROUP_ID=100
    network_mode: host
    volumes:
      - ${LOCAL_WORKSPACE_FOLDER:-../}/example_lab:/home/madsci/example_lab/
      - ${LOCAL_WORKSPACE_FOLDER:-../}/.madsci:/home/madsci/.madsci/
    command: python -m madsci.workcell_manager.workcell_server
    depends_on:
      - mongodb
  experiment_manager:
    container_name: experiment_manager
    image: madsci:latest
    build:
      context: ..
      dockerfile: Dockerfile
    environment:
      - USER_ID=1000
      - GROUP_ID=100
    volumes:
      - ${LOCAL_WORKSPACE_FOLDER:-../}/example_lab:/home/madsci/example_lab/
      - ${LOCAL_WORKSPACE_FOLDER:-../}/.madsci:/home/madsci/.madsci/
    command: python -m madsci.experiment_manager.experiment_server
    network_mode: host
    depends_on:
      - mongodb
  liquidhandler:
    container_name: liquidhandler
>>>>>>> 3f55df74
    image: madsci:latest
    build:
      context: ..
      dockerfile: Dockerfile
    environment:
      - USER_ID=1000
      - GROUP_ID=1000
    volumes:
      - ${LOCAL_WORKSPACE_FOLDER:-../}/example_lab:/home/madsci/example_lab/
      - ${LOCAL_WORKSPACE_FOLDER:-../}/.madsci:/home/madsci/.madsci/
<<<<<<< HEAD
    command: python -m madsci.resource_manager.resource_server
    network_mode: host
    depends_on:
      - postgres
=======
    command: python example_lab/example_modules/liquidhandler.py --definition example_lab/example_modules/nodes/default_liquidhandler.node.yaml
    network_mode: host
    depends_on:
      - event_manager
>>>>>>> 3f55df74
<|MERGE_RESOLUTION|>--- conflicted
+++ resolved
@@ -5,23 +5,20 @@
     image: mongodb/mongodb-community-server:latest
     ports:
       - 27017:27017
-<<<<<<< HEAD
+  redis:
+    container_name: redis
+    image: redis:latest
+    ports:
+      - 6379:6379
   postgres:
     container_name: postgres
-    image: postgres:latest
+    image: postgres:17
     environment:
       - POSTGRES_USER=rpl
       - POSTGRES_PASSWORD=rpl
       - POSTGRES_DB=resources
     ports:
       - 5432:5432
-=======
-  redis:
-    container_name: redis
-    image: redis:latest
-    ports:
-      - 6379:6379
->>>>>>> 3f55df74
   event_manager:
     container_name: event_manager
     image: madsci:latest
@@ -38,26 +35,6 @@
     command: python -m madsci.event_manager.event_server
     depends_on:
       - mongodb
-<<<<<<< HEAD
-  # liquidhandler:
-  #   container_name: liquidhandler
-  #   image: madsci:latest
-  #   build:
-  #     context: ..
-  #     dockerfile: Dockerfile
-  #   environment:
-  #     - USER_ID=1000
-  #     - GROUP_ID=1000
-  #   volumes:
-  #     - ${LOCAL_WORKSPACE_FOLDER:-../}/example_lab:/home/madsci/example_lab/
-  #     - ${LOCAL_WORKSPACE_FOLDER:-../}/.madsci:/home/madsci/.madsci/
-  #   command: python example_lab/example_modules/liquidhandler.py --definition example_lab/example_modules/nodes/default_liquidhandler.node.yaml
-  #   network_mode: host
-  #   depends_on:
-  #     - event_manager
-  resource_manager:
-    container_name: resource_manager
-=======
   workcell_manager:
     container_name: workcell_manager
     image: madsci:latest
@@ -92,7 +69,6 @@
       - mongodb
   liquidhandler:
     container_name: liquidhandler
->>>>>>> 3f55df74
     image: madsci:latest
     build:
       context: ..
@@ -103,14 +79,23 @@
     volumes:
       - ${LOCAL_WORKSPACE_FOLDER:-../}/example_lab:/home/madsci/example_lab/
       - ${LOCAL_WORKSPACE_FOLDER:-../}/.madsci:/home/madsci/.madsci/
-<<<<<<< HEAD
-    command: python -m madsci.resource_manager.resource_server
-    network_mode: host
-    depends_on:
-      - postgres
-=======
     command: python example_lab/example_modules/liquidhandler.py --definition example_lab/example_modules/nodes/default_liquidhandler.node.yaml
     network_mode: host
     depends_on:
       - event_manager
->>>>>>> 3f55df74
+  resource_manager:
+    container_name: resource_manager
+    image: madsci:latest
+    build:
+      context: ..
+      dockerfile: Dockerfile
+    environment:
+      - USER_ID=1000
+      - GROUP_ID=1000
+    volumes:
+      - ${LOCAL_WORKSPACE_FOLDER:-../}/example_lab:/home/madsci/example_lab/
+      - ${LOCAL_WORKSPACE_FOLDER:-../}/.madsci:/home/madsci/.madsci/
+    command: python -m madsci.resource_manager.resource_server
+    network_mode: host
+    depends_on:
+      - postgres