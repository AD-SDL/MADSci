# Configuration

Here you can find all available configuration options using ENV variables.

## MadsciContext

Base class for MADSci context settings.

| Name                    | Type                   | Default | Description                       | Example |
|-------------------------|------------------------|---------|-----------------------------------|---------|
| `LAB_SERVER_URL`        | `AnyUrl` \| `NoneType` | `null`  | The URL of the lab server.        | `null`  |
| `EVENT_SERVER_URL`      | `AnyUrl` \| `NoneType` | `null`  | The URL of the event server.      | `null`  |
| `EXPERIMENT_SERVER_URL` | `AnyUrl` \| `NoneType` | `null`  | The URL of the experiment server. | `null`  |
| `DATA_SERVER_URL`       | `AnyUrl` \| `NoneType` | `null`  | The URL of the data server.       | `null`  |
| `RESOURCE_SERVER_URL`   | `AnyUrl` \| `NoneType` | `null`  | The URL of the resource server.   | `null`  |
| `WORKCELL_SERVER_URL`   | `AnyUrl` \| `NoneType` | `null`  | The URL of the workcell server.   | `null`  |
| `LOCATION_SERVER_URL`   | `AnyUrl` \| `NoneType` | `null`  | The URL of the location server.   | `null`  |

## EventClientConfig

Configuration for an Event Client.

**Environment Prefix**: `EVENT_CLIENT_`

| Name                                     | Type                         | Default            | Description                        | Example            |
|------------------------------------------|------------------------------|--------------------|------------------------------------|--------------------|
| `EVENT_CLIENT_NAME`                      | `string` \| `NoneType`       | `null`             | The name of the event client.      | `null`             |
| `EVENT_SERVER_URL` \| `EVENT_SERVER_URL` | `AnyUrl` \| `NoneType`       | `null`             | The URL of the event server.       | `null`             |
| `EVENT_CLIENT_LOG_LEVEL`                 | `integer` \| `EventLogLevel` | `20`               | The log level of the event client. | `20`               |
| `EVENT_CLIENT_LOG_DIR`                   | `string` \| `Path`           | `"~/.madsci/logs"` | The directory to store logs in.    | `"~/.madsci/logs"` |

### OwnershipInfo

Information about the ownership of a MADSci object.

**Environment Prefix**: `EVENT_CLIENT_SOURCE__`

| Name                                 | Type                   | Default | Description                                    | Example |
|--------------------------------------|------------------------|---------|------------------------------------------------|---------|
| `EVENT_CLIENT_SOURCE__USER_ID`       | `string` \| `NoneType` | `null`  | The ID of the user who owns the object.        | `null`  |
| `EVENT_CLIENT_SOURCE__EXPERIMENT_ID` | `string` \| `NoneType` | `null`  | The ID of the experiment that owns the object. | `null`  |
| `EVENT_CLIENT_SOURCE__CAMPAIGN_ID`   | `string` \| `NoneType` | `null`  | The ID of the campaign that owns the object.   | `null`  |
| `EVENT_CLIENT_SOURCE__PROJECT_ID`    | `string` \| `NoneType` | `null`  | The ID of the project that owns the object.    | `null`  |
| `EVENT_CLIENT_SOURCE__NODE_ID`       | `string` \| `NoneType` | `null`  | The ID of the node that owns the object.       | `null`  |
| `EVENT_CLIENT_SOURCE__WORKCELL_ID`   | `string` \| `NoneType` | `null`  | The ID of the workcell that owns the object.   | `null`  |
| `EVENT_CLIENT_SOURCE__LAB_ID`        | `string` \| `NoneType` | `null`  | The ID of the lab that owns the object.        | `null`  |
| `EVENT_CLIENT_SOURCE__STEP_ID`       | `string` \| `NoneType` | `null`  | The ID of the step that owns the object.       | `null`  |
| `EVENT_CLIENT_SOURCE__WORKFLOW_ID`   | `string` \| `NoneType` | `null`  | The ID of the workflow that owns the object.   | `null`  |
| `EVENT_CLIENT_SOURCE__MANAGER_ID`    | `string` \| `NoneType` | `null`  | The ID of the manager that owns the object.    | `null`  |

## ObjectStorageSettings

Settings for S3-compatible object storage.

**Environment Prefix**: `OBJECT_STORAGE_`

| Name                            | Type                   | Default         | Description                                                         | Example         |
|---------------------------------|------------------------|-----------------|---------------------------------------------------------------------|-----------------|
| `OBJECT_STORAGE_ENDPOINT`       | `string` \| `NoneType` | `null`          | Endpoint for S3-compatible storage (e.g., 'minio.example.com:9000') | `null`          |
| `OBJECT_STORAGE_ACCESS_KEY`     | `string`               | `""`            | Access key for authentication                                       | `""`            |
| `OBJECT_STORAGE_SECRET_KEY`     | `string`               | `""`            | Secret key for authentication                                       | `""`            |
| `OBJECT_STORAGE_SECURE`         | `boolean`              | `false`         | Whether to use HTTPS (True) or HTTP (False)                         | `false`         |
| `OBJECT_STORAGE_DEFAULT_BUCKET` | `string`               | `"madsci-data"` | Default bucket to use for storing data                              | `"madsci-data"` |
| `OBJECT_STORAGE_REGION`         | `string` \| `NoneType` | `null`          | Optional for AWS S3/other providers                                 | `null`          |

## DataManagerSettings

Settings for the MADSci Data Manager.

**Environment Prefix**: `DATA_`

| Name                              | Type                    | Default                       | Description                                                                                     | Example                       |
|-----------------------------------|-------------------------|-------------------------------|-------------------------------------------------------------------------------------------------|-------------------------------|
| `DATA_SERVER_URL`                 | `AnyUrl`                | `"http://localhost:8004/"`    | The URL of the data manager server.                                                             | `"http://localhost:8004/"`    |
| `DATA_MANAGER_DEFINITION`         | `string` \| `Path`      | `"data.manager.yaml"`         | Path to the data manager definition file to use.                                                | `"data.manager.yaml"`         |
| `DATA_RATE_LIMIT_ENABLED`         | `boolean`               | `true`                        | Enable rate limiting for API endpoints.                                                         | `true`                        |
| `DATA_RATE_LIMIT_REQUESTS`        | `integer`               | `100`                         | Maximum number of requests allowed per time window.                                             | `100`                         |
| `DATA_RATE_LIMIT_WINDOW`          | `integer`               | `60`                          | Time window for rate limiting in seconds.                                                       | `60`                          |
| `DATA_UVICORN_WORKERS`            | `integer` \| `NoneType` | `null`                        | Number of uvicorn worker processes. If None, uses uvicorn default (1).                          | `null`                        |
| `DATA_UVICORN_LIMIT_CONCURRENCY`  | `integer` \| `NoneType` | `null`                        | Maximum number of concurrent connections. If None, no limit is enforced.                        | `null`                        |
| `DATA_UVICORN_LIMIT_MAX_REQUESTS` | `integer` \| `NoneType` | `null`                        | Maximum number of requests a worker will process before restarting. Helps prevent memory leaks. | `null`                        |
| `DATA_DB_URL`                     | `string`                | `"mongodb://localhost:27017"` | The URL of the database used by the Data Manager.                                               | `"mongodb://localhost:27017"` |
| `DATA_FILE_STORAGE_PATH`          | `string` \| `Path`      | `"~/.madsci/datapoints"`      | The path where files are stored on the server.                                                  | `"~/.madsci/datapoints"`      |

## EventManagerSettings

Handles settings and configuration for the Event Manager.

**Environment Prefix**: `EVENT_`

| Name                               | Type                              | Default                       | Description                                                                                     | Example                       |
|------------------------------------|-----------------------------------|-------------------------------|-------------------------------------------------------------------------------------------------|-------------------------------|
| `EVENT_SERVER_URL`                 | `AnyUrl` \| `NoneType`            | `"http://localhost:8001"`     | The URL of the Event Manager server.                                                            | `"http://localhost:8001"`     |
| `EVENT_MANAGER_DEFINITION`         | `string` \| `Path`                | `"event.manager.yaml"`        | Path to the event manager definition file to use.                                               | `"event.manager.yaml"`        |
| `EVENT_RATE_LIMIT_ENABLED`         | `boolean`                         | `true`                        | Enable rate limiting for API endpoints.                                                         | `true`                        |
| `EVENT_RATE_LIMIT_REQUESTS`        | `integer`                         | `100`                         | Maximum number of requests allowed per time window.                                             | `100`                         |
| `EVENT_RATE_LIMIT_WINDOW`          | `integer`                         | `60`                          | Time window for rate limiting in seconds.                                                       | `60`                          |
| `EVENT_UVICORN_WORKERS`            | `integer` \| `NoneType`           | `null`                        | Number of uvicorn worker processes. If None, uses uvicorn default (1).                          | `null`                        |
| `EVENT_UVICORN_LIMIT_CONCURRENCY`  | `integer` \| `NoneType`           | `null`                        | Maximum number of concurrent connections. If None, no limit is enforced.                        | `null`                        |
| `EVENT_UVICORN_LIMIT_MAX_REQUESTS` | `integer` \| `NoneType`           | `null`                        | Maximum number of requests a worker will process before restarting. Helps prevent memory leaks. | `null`                        |
| `EVENT_DB_URL`                     | `string`                          | `"mongodb://localhost:27017"` | The URL of the database used by the Event Manager.                                              | `"mongodb://localhost:27017"` |
| `EVENT_COLLECTION_NAME`            | `string`                          | `"madsci_events"`             | The name of the MongoDB collection where events are stored.                                     | `"madsci_events"`             |
| `EVENT_ALERT_LEVEL`                | `EventLogLevel`                   | `40`                          | The log level at which to send an alert.                                                        | `40`                          |
| `EVENT_EMAIL_ALERTS`               | `EmailAlertsConfig` \| `NoneType` | `null`                        | The configuration for sending email alerts.                                                     | `null`                        |

## WorkcellManagerSettings

Settings for the MADSci Workcell Manager.

**Environment Prefix**: `WORKCELL_`

| Name                                                                           | Type                             | Default                                                  | Description                                                                                                                                                        | Example                                                  |
|--------------------------------------------------------------------------------|----------------------------------|----------------------------------------------------------|--------------------------------------------------------------------------------------------------------------------------------------------------------------------|----------------------------------------------------------|
| `WORKCELL_SERVER_URL`                                                          | `AnyUrl`                         | `"http://localhost:8005/"`                               | The URL of the workcell manager server.                                                                                                                            | `"http://localhost:8005/"`                               |
| `WORKCELL_MANAGER_DEFINITION` \| `WORKCELL_DEFINITION` \| `MANAGER_DEFINITION` | `string` \| `Path`               | `"workcell.manager.yaml"`                                | Path to the workcell definition file to use.                                                                                                                       | `"workcell.manager.yaml"`                                |
| `WORKCELL_RATE_LIMIT_ENABLED`                                                  | `boolean`                        | `true`                                                   | Enable rate limiting for API endpoints.                                                                                                                            | `true`                                                   |
| `WORKCELL_RATE_LIMIT_REQUESTS`                                                 | `integer`                        | `100`                                                    | Maximum number of requests allowed per time window.                                                                                                                | `100`                                                    |
| `WORKCELL_RATE_LIMIT_WINDOW`                                                   | `integer`                        | `60`                                                     | Time window for rate limiting in seconds.                                                                                                                          | `60`                                                     |
| `WORKCELL_UVICORN_WORKERS`                                                     | `integer` \| `NoneType`          | `null`                                                   | Number of uvicorn worker processes. If None, uses uvicorn default (1).                                                                                             | `null`                                                   |
| `WORKCELL_UVICORN_LIMIT_CONCURRENCY`                                           | `integer` \| `NoneType`          | `null`                                                   | Maximum number of concurrent connections. If None, no limit is enforced.                                                                                           | `null`                                                   |
| `WORKCELL_UVICORN_LIMIT_MAX_REQUESTS`                                          | `integer` \| `NoneType`          | `null`                                                   | Maximum number of requests a worker will process before restarting. Helps prevent memory leaks.                                                                    | `null`                                                   |
| `WORKCELLS_DIRECTORY` \| `WORKCELLS_DIRECTORY`                                 | `string` \| `Path` \| `NoneType` | `"~/.madsci/workcells"`                                  | Directory used to store workcell-related files in. Defaults to ~/.madsci/workcells. Workcell-related filess will be stored in a sub-folder with the workcell name. | `"~/.madsci/workcells"`                                  |
| `WORKCELL_REDIS_HOST`                                                          | `string`                         | `"localhost"`                                            | The hostname for the redis server .                                                                                                                                | `"localhost"`                                            |
| `WORKCELL_REDIS_PORT`                                                          | `integer`                        | `6379`                                                   | The port for the redis server.                                                                                                                                     | `6379`                                                   |
| `WORKCELL_REDIS_PASSWORD`                                                      | `string` \| `NoneType`           | `null`                                                   | The password for the redis server.                                                                                                                                 | `null`                                                   |
| `WORKCELL_SCHEDULER_UPDATE_INTERVAL`                                           | `number`                         | `2.0`                                                    | The interval at which the scheduler runs, in seconds. Must be >= node_update_interval                                                                              | `2.0`                                                    |
| `WORKCELL_NODE_UPDATE_INTERVAL`                                                | `number`                         | `1.0`                                                    | The interval at which the workcell queries its node's states, in seconds.Must be <= scheduler_update_interval                                                      | `1.0`                                                    |
| `WORKCELL_COLD_START_DELAY`                                                    | `integer`                        | `0`                                                      | How long the Workcell engine should sleep on startup                                                                                                               | `0`                                                      |
| `WORKCELL_SCHEDULER`                                                           | `string`                         | `"madsci.workcell_manager.schedulers.default_scheduler"` | Scheduler module that contains a Scheduler class that inherits from AbstractScheduler to use                                                                       | `"madsci.workcell_manager.schedulers.default_scheduler"` |
| `WORKCELL_MONGO_URL`                                                           | `string` \| `NoneType`           | `null`                                                   | The URL for the mongo database.                                                                                                                                    | `null`                                                   |
| `WORKCELL_GET_ACTION_RESULT_RETRIES`                                           | `integer`                        | `3`                                                      | Number of times to retry getting an action result                                                                                                                  | `3`                                                      |

## ExperimentManagerSettings

Settings for the MADSci Experiment Manager.

**Environment Prefix**: `EXPERIMENT_`

| Name                                    | Type                    | Default                       | Description                                                                                     | Example                       |
|-----------------------------------------|-------------------------|-------------------------------|-------------------------------------------------------------------------------------------------|-------------------------------|
| `EXPERIMENT_SERVER_URL`                 | `AnyUrl`                | `"http://localhost:8002/"`    | The URL of the experiment manager server.                                                       | `"http://localhost:8002/"`    |
| `EXPERIMENT_MANAGER_DEFINITION`         | `string` \| `Path`      | `"experiment.manager.yaml"`   | Path to the experiment manager definition file to use.                                          | `"experiment.manager.yaml"`   |
| `EXPERIMENT_RATE_LIMIT_ENABLED`         | `boolean`               | `true`                        | Enable rate limiting for API endpoints.                                                         | `true`                        |
| `EXPERIMENT_RATE_LIMIT_REQUESTS`        | `integer`               | `100`                         | Maximum number of requests allowed per time window.                                             | `100`                         |
| `EXPERIMENT_RATE_LIMIT_WINDOW`          | `integer`               | `60`                          | Time window for rate limiting in seconds.                                                       | `60`                          |
| `EXPERIMENT_UVICORN_WORKERS`            | `integer` \| `NoneType` | `null`                        | Number of uvicorn worker processes. If None, uses uvicorn default (1).                          | `null`                        |
| `EXPERIMENT_UVICORN_LIMIT_CONCURRENCY`  | `integer` \| `NoneType` | `null`                        | Maximum number of concurrent connections. If None, no limit is enforced.                        | `null`                        |
| `EXPERIMENT_UVICORN_LIMIT_MAX_REQUESTS` | `integer` \| `NoneType` | `null`                        | Maximum number of requests a worker will process before restarting. Helps prevent memory leaks. | `null`                        |
| `EXPERIMENT_DB_URL`                     | `string`                | `"mongodb://localhost:27017"` | The URL of the database for the experiment manager.                                             | `"mongodb://localhost:27017"` |

## ResourceManagerSettings

Settings for the MADSci Resource Manager.

**Environment Prefix**: `RESOURCE_`

| Name                                  | Type                    | Default                                                 | Description                                                                                     | Example                                                 |
|---------------------------------------|-------------------------|---------------------------------------------------------|-------------------------------------------------------------------------------------------------|---------------------------------------------------------|
| `RESOURCE_SERVER_URL`                 | `AnyUrl`                | `"http://localhost:8003"`                               | The URL of the resource manager server.                                                         | `"http://localhost:8003"`                               |
| `RESOURCE_MANAGER_DEFINITION`         | `string` \| `Path`      | `"resource.manager.yaml"`                               | Path to the resource manager definition file to use.                                            | `"resource.manager.yaml"`                               |
| `RESOURCE_RATE_LIMIT_ENABLED`         | `boolean`               | `true`                                                  | Enable rate limiting for API endpoints.                                                         | `true`                                                  |
| `RESOURCE_RATE_LIMIT_REQUESTS`        | `integer`               | `100`                                                   | Maximum number of requests allowed per time window.                                             | `100`                                                   |
| `RESOURCE_RATE_LIMIT_WINDOW`          | `integer`               | `60`                                                    | Time window for rate limiting in seconds.                                                       | `60`                                                    |
| `RESOURCE_UVICORN_WORKERS`            | `integer` \| `NoneType` | `null`                                                  | Number of uvicorn worker processes. If None, uses uvicorn default (1).                          | `null`                                                  |
| `RESOURCE_UVICORN_LIMIT_CONCURRENCY`  | `integer` \| `NoneType` | `null`                                                  | Maximum number of concurrent connections. If None, no limit is enforced.                        | `null`                                                  |
| `RESOURCE_UVICORN_LIMIT_MAX_REQUESTS` | `integer` \| `NoneType` | `null`                                                  | Maximum number of requests a worker will process before restarting. Helps prevent memory leaks. | `null`                                                  |
| `RESOURCE_DB_URL`                     | `string`                | `"postgresql://madsci:madsci@localhost:5432/resources"` | The URL of the database for the resource manager.                                               | `"postgresql://madsci:madsci@localhost:5432/resources"` |

## LabManagerSettings

Settings for the MADSci Lab.

**Environment Prefix**: `LAB_`

<<<<<<< HEAD
| Name                             | Type                             | Default                    | Description                                                                                     | Example                    |
|----------------------------------|----------------------------------|----------------------------|-------------------------------------------------------------------------------------------------|----------------------------|
| `LAB_SERVER_URL`                 | `AnyUrl`                         | `"http://localhost:8000/"` | The URL of the lab manager.                                                                     | `"http://localhost:8000/"` |
| `LAB_MANAGER_DEFINITION`         | `string` \| `Path`               | `"lab.manager.yaml"`       | Path to the lab definition file to use.                                                         | `"lab.manager.yaml"`       |
| `LAB_RATE_LIMIT_ENABLED`         | `boolean`                        | `true`                     | Enable rate limiting for API endpoints.                                                         | `true`                     |
| `LAB_RATE_LIMIT_REQUESTS`        | `integer`                        | `100`                      | Maximum number of requests allowed per time window.                                             | `100`                      |
| `LAB_RATE_LIMIT_WINDOW`          | `integer`                        | `60`                       | Time window for rate limiting in seconds.                                                       | `60`                       |
| `LAB_UVICORN_WORKERS`            | `integer` \| `NoneType`          | `null`                     | Number of uvicorn worker processes. If None, uses uvicorn default (1).                          | `null`                     |
| `LAB_UVICORN_LIMIT_CONCURRENCY`  | `integer` \| `NoneType`          | `null`                     | Maximum number of concurrent connections. If None, no limit is enforced.                        | `null`                     |
| `LAB_UVICORN_LIMIT_MAX_REQUESTS` | `integer` \| `NoneType`          | `null`                     | Maximum number of requests a worker will process before restarting. Helps prevent memory leaks. | `null`                     |
| `LAB_DASHBOARD_FILES_PATH`       | `string` \| `Path` \| `NoneType` | `"~/MADSci/ui/dist"`       | Path to the static files for the dashboard. Set to None to disable the dashboard.               | `"~/MADSci/ui/dist"`       |
=======
| Name                       | Type                             | Default                    | Description                                                                       | Example                    |
|----------------------------|----------------------------------|----------------------------|-----------------------------------------------------------------------------------|----------------------------|
| `LAB_SERVER_URL`           | `AnyUrl`                         | `"http://localhost:8000/"` | The URL of the lab manager.                                                       | `"http://localhost:8000/"` |
| `LAB_MANAGER_DEFINITION`   | `string` \| `Path`               | `"lab.manager.yaml"`       | Path to the lab definition file to use.                                           | `"lab.manager.yaml"`       |
| `LAB_DASHBOARD_FILES_PATH` | `string` \| `Path` \| `NoneType` | `"~/MADSci/ui/dist"`       | Path to the static files for the dashboard. Set to None to disable the dashboard. | `"~/MADSci/ui/dist"`       |

## LocationManagerSettings

Settings for the LocationManager.

**Environment Prefix**: `LOCATION_`

| Name                          | Type                   | Default                    | Description                                          | Example                    |
|-------------------------------|------------------------|----------------------------|------------------------------------------------------|----------------------------|
| `LOCATION_SERVER_URL`         | `AnyUrl`               | `"http://localhost:8006/"` | The URL where this manager's server runs.            | `"http://localhost:8006/"` |
| `LOCATION_MANAGER_DEFINITION` | `string` \| `Path`     | `"location.manager.yaml"`  | Path to the location manager definition file to use. | `"location.manager.yaml"`  |
| `LOCATION_REDIS_HOST`         | `string`               | `"localhost"`              | The host of the Redis server for state storage.      | `"localhost"`              |
| `LOCATION_REDIS_PORT`         | `integer`              | `6379`                     | The port of the Redis server for state storage.      | `6379`                     |
| `LOCATION_REDIS_PASSWORD`     | `string` \| `NoneType` | `null`                     | The password for the Redis server (if required).     | `null`                     |
>>>>>>> 60e9230d
<|MERGE_RESOLUTION|>--- conflicted
+++ resolved
@@ -172,7 +172,6 @@
 
 **Environment Prefix**: `LAB_`
 
-<<<<<<< HEAD
 | Name                             | Type                             | Default                    | Description                                                                                     | Example                    |
 |----------------------------------|----------------------------------|----------------------------|-------------------------------------------------------------------------------------------------|----------------------------|
 | `LAB_SERVER_URL`                 | `AnyUrl`                         | `"http://localhost:8000/"` | The URL of the lab manager.                                                                     | `"http://localhost:8000/"` |
@@ -184,12 +183,6 @@
 | `LAB_UVICORN_LIMIT_CONCURRENCY`  | `integer` \| `NoneType`          | `null`                     | Maximum number of concurrent connections. If None, no limit is enforced.                        | `null`                     |
 | `LAB_UVICORN_LIMIT_MAX_REQUESTS` | `integer` \| `NoneType`          | `null`                     | Maximum number of requests a worker will process before restarting. Helps prevent memory leaks. | `null`                     |
 | `LAB_DASHBOARD_FILES_PATH`       | `string` \| `Path` \| `NoneType` | `"~/MADSci/ui/dist"`       | Path to the static files for the dashboard. Set to None to disable the dashboard.               | `"~/MADSci/ui/dist"`       |
-=======
-| Name                       | Type                             | Default                    | Description                                                                       | Example                    |
-|----------------------------|----------------------------------|----------------------------|-----------------------------------------------------------------------------------|----------------------------|
-| `LAB_SERVER_URL`           | `AnyUrl`                         | `"http://localhost:8000/"` | The URL of the lab manager.                                                       | `"http://localhost:8000/"` |
-| `LAB_MANAGER_DEFINITION`   | `string` \| `Path`               | `"lab.manager.yaml"`       | Path to the lab definition file to use.                                           | `"lab.manager.yaml"`       |
-| `LAB_DASHBOARD_FILES_PATH` | `string` \| `Path` \| `NoneType` | `"~/MADSci/ui/dist"`       | Path to the static files for the dashboard. Set to None to disable the dashboard. | `"~/MADSci/ui/dist"`       |
 
 ## LocationManagerSettings
 
@@ -197,11 +190,16 @@
 
 **Environment Prefix**: `LOCATION_`
 
-| Name                          | Type                   | Default                    | Description                                          | Example                    |
-|-------------------------------|------------------------|----------------------------|------------------------------------------------------|----------------------------|
-| `LOCATION_SERVER_URL`         | `AnyUrl`               | `"http://localhost:8006/"` | The URL where this manager's server runs.            | `"http://localhost:8006/"` |
-| `LOCATION_MANAGER_DEFINITION` | `string` \| `Path`     | `"location.manager.yaml"`  | Path to the location manager definition file to use. | `"location.manager.yaml"`  |
-| `LOCATION_REDIS_HOST`         | `string`               | `"localhost"`              | The host of the Redis server for state storage.      | `"localhost"`              |
-| `LOCATION_REDIS_PORT`         | `integer`              | `6379`                     | The port of the Redis server for state storage.      | `6379`                     |
-| `LOCATION_REDIS_PASSWORD`     | `string` \| `NoneType` | `null`                     | The password for the Redis server (if required).     | `null`                     |
->>>>>>> 60e9230d
+| Name                                  | Type                    | Default                    | Description                                                                                     | Example                    |
+|---------------------------------------|-------------------------|----------------------------|-------------------------------------------------------------------------------------------------|----------------------------|
+| `LOCATION_SERVER_URL`                 | `AnyUrl`                | `"http://localhost:8006/"` | The URL where this manager's server runs.                                                       | `"http://localhost:8006/"` |
+| `LOCATION_MANAGER_DEFINITION`         | `string` \| `Path`      | `"location.manager.yaml"`  | Path to the location manager definition file to use.                                            | `"location.manager.yaml"`  |
+| `LOCATION_RATE_LIMIT_ENABLED`         | `boolean`               | `true`                     | Enable rate limiting for API endpoints.                                                         | `true`                     |
+| `LOCATION_RATE_LIMIT_REQUESTS`        | `integer`               | `100`                      | Maximum number of requests allowed per time window.                                             | `100`                      |
+| `LOCATION_RATE_LIMIT_WINDOW`          | `integer`               | `60`                       | Time window for rate limiting in seconds.                                                       | `60`                       |
+| `LOCATION_UVICORN_WORKERS`            | `integer` \| `NoneType` | `null`                     | Number of uvicorn worker processes. If None, uses uvicorn default (1).                          | `null`                     |
+| `LOCATION_UVICORN_LIMIT_CONCURRENCY`  | `integer` \| `NoneType` | `null`                     | Maximum number of concurrent connections. If None, no limit is enforced.                        | `null`                     |
+| `LOCATION_UVICORN_LIMIT_MAX_REQUESTS` | `integer` \| `NoneType` | `null`                     | Maximum number of requests a worker will process before restarting. Helps prevent memory leaks. | `null`                     |
+| `LOCATION_REDIS_HOST`                 | `string`                | `"localhost"`              | The host of the Redis server for state storage.                                                 | `"localhost"`              |
+| `LOCATION_REDIS_PORT`                 | `integer`               | `6379`                     | The port of the Redis server for state storage.                                                 | `6379`                     |
+| `LOCATION_REDIS_PASSWORD`             | `string` \| `NoneType`  | `null`                     | The password for the Redis server (if required).                                                | `null`                     |