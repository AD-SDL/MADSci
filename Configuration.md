# Configuration

Here you can find all available configuration options using ENV variables.

## MadsciContext

Base class for MADSci context settings.

| Name                    | Type                   | Default | Description                       | Example |
|-------------------------|------------------------|---------|-----------------------------------|---------|
| `LAB_SERVER_URL`        | `AnyUrl` \| `NoneType` | `null`  | The URL of the lab server.        | `null`  |
| `EVENT_SERVER_URL`      | `AnyUrl` \| `NoneType` | `null`  | The URL of the event server.      | `null`  |
| `EXPERIMENT_SERVER_URL` | `AnyUrl` \| `NoneType` | `null`  | The URL of the experiment server. | `null`  |
| `DATA_SERVER_URL`       | `AnyUrl` \| `NoneType` | `null`  | The URL of the data server.       | `null`  |
| `RESOURCE_SERVER_URL`   | `AnyUrl` \| `NoneType` | `null`  | The URL of the resource server.   | `null`  |
| `WORKCELL_SERVER_URL`   | `AnyUrl` \| `NoneType` | `null`  | The URL of the workcell server.   | `null`  |
| `LOCATION_SERVER_URL`   | `AnyUrl` \| `NoneType` | `null`  | The URL of the location server.   | `null`  |

## EventClientConfig

Configuration for an Event Client.

**Environment Prefix**: `EVENT_CLIENT_`

| Name                                     | Type                         | Default            | Description                        | Example            |
|------------------------------------------|------------------------------|--------------------|------------------------------------|--------------------|
| `EVENT_CLIENT_NAME`                      | `string` \| `NoneType`       | `null`             | The name of the event client.      | `null`             |
| `EVENT_SERVER_URL` \| `EVENT_SERVER_URL` | `AnyUrl` \| `NoneType`       | `null`             | The URL of the event server.       | `null`             |
| `EVENT_CLIENT_LOG_LEVEL`                 | `integer` \| `EventLogLevel` | `20`               | The log level of the event client. | `20`               |
| `EVENT_CLIENT_LOG_DIR`                   | `string` \| `Path`           | `"~/.madsci/logs"` | The directory to store logs in.    | `"~/.madsci/logs"` |

### OwnershipInfo

Information about the ownership of a MADSci object.

**Environment Prefix**: `EVENT_CLIENT_SOURCE__`

| Name                                 | Type                   | Default | Description                                    | Example |
|--------------------------------------|------------------------|---------|------------------------------------------------|---------|
| `EVENT_CLIENT_SOURCE__USER_ID`       | `string` \| `NoneType` | `null`  | The ID of the user who owns the object.        | `null`  |
| `EVENT_CLIENT_SOURCE__EXPERIMENT_ID` | `string` \| `NoneType` | `null`  | The ID of the experiment that owns the object. | `null`  |
| `EVENT_CLIENT_SOURCE__CAMPAIGN_ID`   | `string` \| `NoneType` | `null`  | The ID of the campaign that owns the object.   | `null`  |
| `EVENT_CLIENT_SOURCE__PROJECT_ID`    | `string` \| `NoneType` | `null`  | The ID of the project that owns the object.    | `null`  |
| `EVENT_CLIENT_SOURCE__NODE_ID`       | `string` \| `NoneType` | `null`  | The ID of the node that owns the object.       | `null`  |
| `EVENT_CLIENT_SOURCE__WORKCELL_ID`   | `string` \| `NoneType` | `null`  | The ID of the workcell that owns the object.   | `null`  |
| `EVENT_CLIENT_SOURCE__LAB_ID`        | `string` \| `NoneType` | `null`  | The ID of the lab that owns the object.        | `null`  |
| `EVENT_CLIENT_SOURCE__STEP_ID`       | `string` \| `NoneType` | `null`  | The ID of the step that owns the object.       | `null`  |
| `EVENT_CLIENT_SOURCE__WORKFLOW_ID`   | `string` \| `NoneType` | `null`  | The ID of the workflow that owns the object.   | `null`  |
| `EVENT_CLIENT_SOURCE__MANAGER_ID`    | `string` \| `NoneType` | `null`  | The ID of the manager that owns the object.    | `null`  |

## ObjectStorageSettings

Settings for S3-compatible object storage.

**Environment Prefix**: `OBJECT_STORAGE_`

| Name                            | Type                   | Default         | Description                                                         | Example         |
|---------------------------------|------------------------|-----------------|---------------------------------------------------------------------|-----------------|
| `OBJECT_STORAGE_ENDPOINT`       | `string` \| `NoneType` | `null`          | Endpoint for S3-compatible storage (e.g., 'minio.example.com:9000') | `null`          |
| `OBJECT_STORAGE_ACCESS_KEY`     | `string`               | `""`            | Access key for authentication                                       | `""`            |
| `OBJECT_STORAGE_SECRET_KEY`     | `string`               | `""`            | Secret key for authentication                                       | `""`            |
| `OBJECT_STORAGE_SECURE`         | `boolean`              | `false`         | Whether to use HTTPS (True) or HTTP (False)                         | `false`         |
| `OBJECT_STORAGE_DEFAULT_BUCKET` | `string`               | `"madsci-data"` | Default bucket to use for storing data                              | `"madsci-data"` |
| `OBJECT_STORAGE_REGION`         | `string` \| `NoneType` | `null`          | Optional for AWS S3/other providers                                 | `null`          |

## DataManagerSettings

Settings for the MADSci Data Manager.

**Environment Prefix**: `DATA_`

| Name                                        | Type               | Default                       | Description                                               | Example                       |
|---------------------------------------------|--------------------|-------------------------------|-----------------------------------------------------------|-------------------------------|
| `DATA_SERVER_URL`                           | `AnyUrl`           | `"http://localhost:8004/"`    | The URL of the data manager server.                       | `"http://localhost:8004/"`    |
| `DATA_MANAGER_DEFINITION`                   | `string` \| `Path` | `"data.manager.yaml"`         | Path to the data manager definition file to use.          | `"data.manager.yaml"`         |
| `DATA_DATABASE_NAME`                        | `string`           | `"madsci_data"`               | The name of the MongoDB database where events are stored. | `"madsci_data"`               |
| `DATA_COLLECTION_NAME`                      | `string`           | `"datapoints"`                | The name of the MongoDB collection where data are stored. | `"datapoints"`                |
| `MONGO_DB_URL` \| `DATA_DB_URL` \| `DB_URL` | `AnyUrl`           | `"mongodb://localhost:27017"` | The URL of the MongoDB database used by the Data Manager. | `"mongodb://localhost:27017"` |
| `DATA_FILE_STORAGE_PATH`                    | `string` \| `Path` | `"~/.madsci/datapoints"`      | The path where files are stored on the server.            | `"~/.madsci/datapoints"`      |

## EventManagerSettings

Handles settings and configuration for the Event Manager.

**Environment Prefix**: `EVENT_`

| Name                                         | Type                              | Default                       | Description                                                 | Example                       |
|----------------------------------------------|-----------------------------------|-------------------------------|-------------------------------------------------------------|-------------------------------|
| `EVENT_SERVER_URL`                           | `AnyUrl` \| `NoneType`            | `"http://localhost:8001"`     | The URL of the Event Manager server.                        | `"http://localhost:8001"`     |
| `EVENT_MANAGER_DEFINITION`                   | `string` \| `Path`                | `"event.manager.yaml"`        | Path to the event manager definition file to use.           | `"event.manager.yaml"`        |
| `MONGO_DB_URL` \| `EVENT_DB_URL` \| `DB_URL` | `AnyUrl`                          | `"mongodb://localhost:27017"` | The URL of the MongoDB database used by the Event Manager.  | `"mongodb://localhost:27017"` |
| `EVENT_DATABASE_NAME`                        | `string`                          | `"madsci_events"`             | The name of the MongoDB database where events are stored.   | `"madsci_events"`             |
| `EVENT_COLLECTION_NAME`                      | `string`                          | `"events"`                    | The name of the MongoDB collection where events are stored. | `"events"`                    |
| `EVENT_ALERT_LEVEL`                          | `EventLogLevel`                   | `40`                          | The log level at which to send an alert.                    | `40`                          |
| `EVENT_EMAIL_ALERTS`                         | `EmailAlertsConfig` \| `NoneType` | `null`                        | The configuration for sending email alerts.                 | `null`                        |

## WorkcellManagerSettings

Settings for the MADSci Workcell Manager.

**Environment Prefix**: `WORKCELL_`

| Name                                                                           | Type                             | Default                                                  | Description                                                                                                                                                        | Example                                                  |
|--------------------------------------------------------------------------------|----------------------------------|----------------------------------------------------------|--------------------------------------------------------------------------------------------------------------------------------------------------------------------|----------------------------------------------------------|
| `WORKCELL_SERVER_URL`                                                          | `AnyUrl`                         | `"http://localhost:8005/"`                               | The URL of the workcell manager server.                                                                                                                            | `"http://localhost:8005/"`                               |
| `WORKCELL_MANAGER_DEFINITION` \| `WORKCELL_DEFINITION` \| `MANAGER_DEFINITION` | `string` \| `Path`               | `"workcell.manager.yaml"`                                | Path to the workcell definition file to use.                                                                                                                       | `"workcell.manager.yaml"`                                |
| `WORKCELLS_DIRECTORY` \| `WORKCELLS_DIRECTORY`                                 | `string` \| `Path` \| `NoneType` | `"~/.madsci/workcells"`                                  | Directory used to store workcell-related files in. Defaults to ~/.madsci/workcells. Workcell-related filess will be stored in a sub-folder with the workcell name. | `"~/.madsci/workcells"`                                  |
| `WORKCELL_REDIS_HOST`                                                          | `string`                         | `"localhost"`                                            | The hostname for the redis server .                                                                                                                                | `"localhost"`                                            |
| `WORKCELL_REDIS_PORT`                                                          | `integer`                        | `6379`                                                   | The port for the redis server.                                                                                                                                     | `6379`                                                   |
| `WORKCELL_REDIS_PASSWORD`                                                      | `string` \| `NoneType`           | `null`                                                   | The password for the redis server.                                                                                                                                 | `null`                                                   |
| `WORKCELL_SCHEDULER_UPDATE_INTERVAL`                                           | `number`                         | `2.0`                                                    | The interval at which the scheduler runs, in seconds. Must be >= node_update_interval                                                                              | `2.0`                                                    |
| `WORKCELL_NODE_UPDATE_INTERVAL`                                                | `number`                         | `1.0`                                                    | The interval at which the workcell queries its node's states, in seconds.Must be <= scheduler_update_interval                                                      | `1.0`                                                    |
| `WORKCELL_COLD_START_DELAY`                                                    | `integer`                        | `0`                                                      | How long the Workcell engine should sleep on startup                                                                                                               | `0`                                                      |
| `WORKCELL_SCHEDULER`                                                           | `string`                         | `"madsci.workcell_manager.schedulers.default_scheduler"` | Scheduler module that contains a Scheduler class that inherits from AbstractScheduler to use                                                                       | `"madsci.workcell_manager.schedulers.default_scheduler"` |
| `MONGO_DB_URL` \| `WORKCELL_MONGO_URL` \| `MONGO_URL`                          | `AnyUrl` \| `NoneType`           | `"mongodb://localhost:27017"`                            | The URL for the MongoDB database.                                                                                                                                  | `"mongodb://localhost:27017"`                            |
| `WORKCELL_DATABASE_NAME`                                                       | `string`                         | `"madsci_workcells"`                                     | The name of the MongoDB database where events are stored.                                                                                                          | `"madsci_workcells"`                                     |
| `WORKCELL_COLLECTION_NAME`                                                     | `string`                         | `"archived_workflows"`                                   | The name of the MongoDB collection where events are stored.                                                                                                        | `"archived_workflows"`                                   |
| `WORKCELL_GET_ACTION_RESULT_RETRIES`                                           | `integer`                        | `3`                                                      | Number of times to retry getting an action result                                                                                                                  | `3`                                                      |

## ExperimentManagerSettings

Settings for the MADSci Experiment Manager.

**Environment Prefix**: `EXPERIMENT_`

| Name                                              | Type               | Default                       | Description                                                 | Example                       |
|---------------------------------------------------|--------------------|-------------------------------|-------------------------------------------------------------|-------------------------------|
| `EXPERIMENT_SERVER_URL`                           | `AnyUrl`           | `"http://localhost:8002/"`    | The URL of the experiment manager server.                   | `"http://localhost:8002/"`    |
| `EXPERIMENT_MANAGER_DEFINITION`                   | `string` \| `Path` | `"experiment.manager.yaml"`   | Path to the experiment manager definition file to use.      | `"experiment.manager.yaml"`   |
| `MONGO_DB_URL` \| `EXPERIMENT_DB_URL` \| `DB_URL` | `AnyUrl`           | `"mongodb://localhost:27017"` | The URL of the MongoDB database for the experiment manager. | `"mongodb://localhost:27017"` |
| `EXPERIMENT_DATABASE_NAME`                        | `string`           | `"madsci_experiments"`        | The name of the MongoDB database where events are stored.   | `"madsci_experiments"`        |
| `EXPERIMENT_COLLECTION_NAME`                      | `string`           | `"experiments"`               | The name of the MongoDB collection where events are stored. | `"experiments"`               |

## ResourceManagerSettings

Settings for the MADSci Resource Manager.

**Environment Prefix**: `RESOURCE_`

| Name                          | Type               | Default                                                 | Description                                          | Example                                                 |
|-------------------------------|--------------------|---------------------------------------------------------|------------------------------------------------------|---------------------------------------------------------|
| `RESOURCE_SERVER_URL`         | `AnyUrl`           | `"http://localhost:8003"`                               | The URL of the resource manager server.              | `"http://localhost:8003"`                               |
| `RESOURCE_MANAGER_DEFINITION` | `string` \| `Path` | `"resource.manager.yaml"`                               | Path to the resource manager definition file to use. | `"resource.manager.yaml"`                               |
| `RESOURCE_DB_URL`             | `string`           | `"postgresql://madsci:madsci@localhost:5432/resources"` | The URL of the database for the resource manager.    | `"postgresql://madsci:madsci@localhost:5432/resources"` |

## LabManagerSettings

Settings for the MADSci Lab.

**Environment Prefix**: `LAB_`

| Name                       | Type                             | Default                    | Description                                                                       | Example                    |
|----------------------------|----------------------------------|----------------------------|-----------------------------------------------------------------------------------|----------------------------|
| `LAB_SERVER_URL`           | `AnyUrl`                         | `"http://localhost:8000/"` | The URL of the lab manager.                                                       | `"http://localhost:8000/"` |
| `LAB_MANAGER_DEFINITION`   | `string` \| `Path`               | `"lab.manager.yaml"`       | Path to the lab definition file to use.                                           | `"lab.manager.yaml"`       |
| `LAB_DASHBOARD_FILES_PATH` | `string` \| `Path` \| `NoneType` | `"~/MADSci/ui/dist"`       | Path to the static files for the dashboard. Set to None to disable the dashboard. | `"~/MADSci/ui/dist"`       |

## LocationManagerSettings

Settings for the LocationManager.

**Environment Prefix**: `LOCATION_`

| Name                          | Type                   | Default                    | Description                                          | Example                    |
|-------------------------------|------------------------|----------------------------|------------------------------------------------------|----------------------------|
| `LOCATION_SERVER_URL`         | `AnyUrl`               | `"http://localhost:8006/"` | The URL where this manager's server runs.            | `"http://localhost:8006/"` |
| `LOCATION_MANAGER_DEFINITION` | `string` \| `Path`     | `"location.manager.yaml"`  | Path to the location manager definition file to use. | `"location.manager.yaml"`  |
<<<<<<< HEAD
| `LOCATION_SERVER_HOST`        | `string`               | `"localhost"`              | The host to run the server on.                       | `"localhost"`              |
| `LOCATION_SERVER_PORT`        | `integer`              | `8006`                     | The port to run the server on.                       | `8006`                     |
| `LOCATION_REDIS_HOST`         | `string`               | `"localhost"`              | The host of the Redis server for state storage.      | `"localhost"`              |
| `LOCATION_REDIS_PORT`         | `integer`              | `6379`                     | The port of the Redis server for state storage.      | `6379`                     |
| `LOCATION_REDIS_PASSWORD`     | `string` \| `NoneType` | `null`                     | The password for the Redis server (if required).     | `null`                     |

## PostgreSQLBackupSettings

PostgreSQL-specific backup settings.

**Environment Prefix**: `POSTGRES_`

| Name                          | Type      | Default                                                 | Description                                   | Example                                                 |
|-------------------------------|-----------|---------------------------------------------------------|-----------------------------------------------|---------------------------------------------------------|
| `POSTGRES_BACKUP_DIR`         | `Path`    | `".madsci/backups"`                                     | Directory for storing backups                 | `".madsci/backups"`                                     |
| `POSTGRES_MAX_BACKUPS`        | `integer` | `10`                                                    | Maximum number of backups to retain           | `10`                                                    |
| `POSTGRES_VALIDATE_INTEGRITY` | `boolean` | `true`                                                  | Perform integrity validation after backup     | `true`                                                  |
| `POSTGRES_COMPRESSION`        | `boolean` | `true`                                                  | Enable backup compression                     | `true`                                                  |
| `DB_URL` \| `DB_URL`          | `string`  | `"postgresql://madsci:madsci@localhost:5432/resources"` | PostgreSQL connection URL                     | `"postgresql://madsci:madsci@localhost:5432/resources"` |
| `POSTGRES_BACKUP_FORMAT`      | `string`  | `"custom"`                                              | pg_dump format: custom, plain, directory, tar | `"custom"`                                              |

## MongoDBBackupSettings

MongoDB-specific backup settings.

**Environment Prefix**: `MONGODB_`

| Name                             | Type                  | Default                       | Description                                  | Example                       |
|----------------------------------|-----------------------|-------------------------------|----------------------------------------------|-------------------------------|
| `MONGODB_BACKUP_DIR`             | `Path`                | `".madsci/backups"`           | Directory for storing backups                | `".madsci/backups"`           |
| `MONGODB_MAX_BACKUPS`            | `integer`             | `10`                          | Maximum number of backups to retain          | `10`                          |
| `MONGODB_VALIDATE_INTEGRITY`     | `boolean`             | `true`                        | Perform integrity validation after backup    | `true`                        |
| `MONGODB_COMPRESSION`            | `boolean`             | `true`                        | Enable backup compression                    | `true`                        |
| `MONGO_DB_URL` \| `MONGO_DB_URL` | `AnyUrl`              | `"mongodb://localhost:27017"` | MongoDB connection URL                       | `"mongodb://localhost:27017"` |
| `MONGODB_DATABASE`               | `string`              | *required*                    | Database name to backup                      |                               |
| `MONGODB_COLLECTIONS`            | `array` \| `NoneType` | `null`                        | Specific collections to backup (all if None) | `null`                        |
=======
| `LOCATION_REDIS_HOST`         | `string`               | `"localhost"`              | The host of the Redis server for state storage.      | `"localhost"`              |
| `LOCATION_REDIS_PORT`         | `integer`              | `6379`                     | The port of the Redis server for state storage.      | `6379`                     |
| `LOCATION_REDIS_PASSWORD`     | `string` \| `NoneType` | `null`                     | The password for the Redis server (if required).     | `null`                     |
>>>>>>> 60e9230d
<|MERGE_RESOLUTION|>--- conflicted
+++ resolved
@@ -165,9 +165,6 @@
 |-------------------------------|------------------------|----------------------------|------------------------------------------------------|----------------------------|
 | `LOCATION_SERVER_URL`         | `AnyUrl`               | `"http://localhost:8006/"` | The URL where this manager's server runs.            | `"http://localhost:8006/"` |
 | `LOCATION_MANAGER_DEFINITION` | `string` \| `Path`     | `"location.manager.yaml"`  | Path to the location manager definition file to use. | `"location.manager.yaml"`  |
-<<<<<<< HEAD
-| `LOCATION_SERVER_HOST`        | `string`               | `"localhost"`              | The host to run the server on.                       | `"localhost"`              |
-| `LOCATION_SERVER_PORT`        | `integer`              | `8006`                     | The port to run the server on.                       | `8006`                     |
 | `LOCATION_REDIS_HOST`         | `string`               | `"localhost"`              | The host of the Redis server for state storage.      | `"localhost"`              |
 | `LOCATION_REDIS_PORT`         | `integer`              | `6379`                     | The port of the Redis server for state storage.      | `6379`                     |
 | `LOCATION_REDIS_PASSWORD`     | `string` \| `NoneType` | `null`                     | The password for the Redis server (if required).     | `null`                     |
@@ -201,9 +198,4 @@
 | `MONGODB_COMPRESSION`            | `boolean`             | `true`                        | Enable backup compression                    | `true`                        |
 | `MONGO_DB_URL` \| `MONGO_DB_URL` | `AnyUrl`              | `"mongodb://localhost:27017"` | MongoDB connection URL                       | `"mongodb://localhost:27017"` |
 | `MONGODB_DATABASE`               | `string`              | *required*                    | Database name to backup                      |                               |
-| `MONGODB_COLLECTIONS`            | `array` \| `NoneType` | `null`                        | Specific collections to backup (all if None) | `null`                        |
-=======
-| `LOCATION_REDIS_HOST`         | `string`               | `"localhost"`              | The host of the Redis server for state storage.      | `"localhost"`              |
-| `LOCATION_REDIS_PORT`         | `integer`              | `6379`                     | The port of the Redis server for state storage.      | `6379`                     |
-| `LOCATION_REDIS_PASSWORD`     | `string` \| `NoneType` | `null`                     | The password for the Redis server (if required).     | `null`                     |
->>>>>>> 60e9230d
+| `MONGODB_COLLECTIONS`            | `array` \| `NoneType` | `null`                        | Specific collections to backup (all if None) | `null`                        |