--- conflicted
+++ resolved
@@ -60,14 +60,11 @@
 		},
 		"ghcr.io/devcontainers-extra/features/ruff:1": {
 			"version": "latest"
-<<<<<<< HEAD
-=======
 		},
 		"ghcr.io/devcontainers/features/nix:1": {
 			"multiUser": true,
 			"version": "latest",
 			"packages": "jless, mongosh"
->>>>>>> 3f55df74
 		}
 	},
 	// Use 'forwardPorts' to make a list of ports inside the container available locally.
