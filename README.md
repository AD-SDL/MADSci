--- conflicted
+++ resolved
@@ -151,23 +151,12 @@
 
 Interested in contributing to MADSci? We welcome all contributions, from bug reports to new features!
 
-<<<<<<< HEAD
-- **Python 3.9+**: Required for all MADSci components
-- **[PDM](https://pdm-project.org/)**: For dependency management and virtual environments
-- **[Docker](https://docs.docker.com/engine/install/)**: Required for services, integration tests, and end-to-end tests
-  - Alternatives: [Rancher Desktop](https://rancherdesktop.io/), [Podman](https://podman.io/)
-- **[just](https://github.com/casey/just)**: Task runner for development commands (note: commands are defined in the hidden `.justfile` in the repository root)
-- **Node.js/yarn**: Only needed for dashboard development
-
-### Quick Setup
-=======
 See our [Contributing Guide](./CONTRIBUTING.md) for:
 - Development setup and prerequisites
 - Development commands and workflows
 - How to report bugs and request features
 - Pull request guidelines
 - Configuration best practices
->>>>>>> c7092d33
 
 For quick development setup:
 ```bash
