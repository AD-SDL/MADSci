--- conflicted
+++ resolved
@@ -5,24 +5,6 @@
 readme="README.md"
 requires-python = ">=3.9.1"
 
-<<<<<<< HEAD
-[tool.pdm.dev-dependencies]
-dev = [
-    "-e madsci.common @ file:///${PROJECT_ROOT}/src/madsci_common",
-    "-e madsci.squid @ file:///${PROJECT_ROOT}/src/madsci_squid",
-    "-e madsci.client @ file:///${PROJECT_ROOT}/src/madsci_client",
-    "-e madsci.node_module @ file:///${PROJECT_ROOT}/src/madsci_node_module",
-    "-e madsci.resource_manager @ file:///${PROJECT_ROOT}/src/madsci_resource_manager",
-    "-e madsci.event_manager @ file:///${PROJECT_ROOT}/src/madsci_event_manager",
-    "-e madsci.workcell_manager @ file:///${PROJECT_ROOT}/src/madsci_workcell_manager",
-    "-e madsci.experiment_manager @ file:///${PROJECT_ROOT}/src/madsci_experiment_manager",
-    "-e madsci.data_manager @ file:///${PROJECT_ROOT}/src/madsci_data_manager",
-    "-e madsci.transfer_manager @ file:///${PROJECT_ROOT}/src/madsci_transfer_manager",
-
-]
-
-=======
->>>>>>> 6a9babda
 [dependency-groups]
 dev = [
     "pytest>=8.3.4",
@@ -67,6 +49,7 @@
     "-e madsci.experiment_manager @ file:///${PROJECT_ROOT}/src/madsci_experiment_manager",
     "-e madsci.data_manager @ file:///${PROJECT_ROOT}/src/madsci_data_manager",
     "-e madsci.experiment_application @ file:///${PROJECT_ROOT}/src/madsci_experiment_application",
+    "-e madsci.transfer_manager @ file:///${PROJECT_ROOT}/src/madsci_transfer_manager"
 ]
 
 [tool.coverage.run]
