--- conflicted
+++ resolved
@@ -6,21 +6,13 @@
 
 [tool.pdm.dev-dependencies]
 dev = [
-<<<<<<< HEAD
     "-e madsci.common @ file:///${PROJECT_ROOT}/src/madsci_common",
     "-e madsci.squid @ file:///${PROJECT_ROOT}/src/madsci_squid",
     "-e madsci.client @ file:///${PROJECT_ROOT}/src/madsci_client",
     "-e madsci.node_module @ file:///${PROJECT_ROOT}/src/madsci_node_module",
     "-e madsci.resource_manager @ file:///${PROJECT_ROOT}/src/madsci_resource_manager",
     "-e madsci.event_manager @ file:///${PROJECT_ROOT}/src/madsci_event_manager",
-=======
-    "-e madsci.common @ file:///${PROJECT_ROOT}/madsci/madsci_common",
-    "-e madsci.squid @ file:///${PROJECT_ROOT}/madsci/madsci_squid",
-    "-e madsci.client @ file:///${PROJECT_ROOT}/madsci/madsci_client",
-    "-e madsci.module @ file:///${PROJECT_ROOT}/madsci/madsci_module",
-    "-e madsci.resource_manager @ file:///${PROJECT_ROOT}/madsci/madsci_resource_manager",
-    "-e madsci.workcell_manager @ file:///${PROJECT_ROOT}/madsci/madsci_workcell_manager",
->>>>>>> 574e31fa
+    "-e madsci.workcell_manager @ file:///${PROJECT_ROOT}/src/madsci_workcell_manager",
 ]
 [tool.pdm.version]
 source = "scm"
